/*************************************************************************
 *
 * TIGHTDB CONFIDENTIAL
 * __________________
 *
 *  [2011] - [2014] TightDB Inc
 *  All Rights Reserved.
 *
 * NOTICE:  All information contained herein is, and remains
 * the property of TightDB Incorporated and its suppliers,
 * if any.  The intellectual and technical concepts contained
 * herein are proprietary to TightDB Incorporated
 * and its suppliers and may be covered by U.S. and Foreign Patents,
 * patents in process, and are protected by trade secret or copyright law.
 * Dissemination of this information or reproduction of this material
 * is strictly forbidden unless prior written permission is obtained
 * from TightDB Incorporated.
 *
 **************************************************************************/

#import "RLMTestCase.h"

#import <realm/objc/RLMFast.h>

@interface table_view : RLMTestCase

@end

@implementation table_view

-(void)testGetColumnCount
{
    [self createTestTableWithWriteBlock:^(RLMTable *table) {
        RLMQuery *q = [table where];
        RLMView *v = [q findAllRows];
        
        XCTAssertEqual((NSUInteger)0, [v columnCount], @"no columns added yet");
        
        [table addColumnWithName:@"col0" type:RLMTypeInt];
        XCTAssertEqual([v columnCount],(NSUInteger)1,  @"1 column added to table");
        
        for (int i=0;i<10;i++) {
            [table addColumnWithName:@"name" type:RLMTypeInt];
        }
        XCTAssertEqual([v columnCount],(NSUInteger)11,  @"10 more columns added to table");
        
        [table removeColumnWithIndex:0];
        XCTAssertEqual([v columnCount],(NSUInteger)10, @"1 column removed from table");
    }];
}

- (void)testColumnTypesOnView
{
    [self createTestTableWithWriteBlock:^(RLMTable *table) {
        NSUInteger boolCol   = [table addColumnWithName:@"boolCol"   type:RLMTypeBool];
        NSUInteger binaryCol = [table addColumnWithName:@"binaryCol" type:RLMTypeBinary];
        NSUInteger dateCol   = [table addColumnWithName:@"dateCol"   type:RLMTypeDate];
        NSUInteger doubleCol = [table addColumnWithName:@"doubleCol" type:RLMTypeDouble];
        NSUInteger floatCol  = [table addColumnWithName:@"floatCol"  type:RLMTypeFloat];
        NSUInteger intCol    = [table addColumnWithName:@"intCol"    type:RLMTypeInt];
        NSUInteger mixedCol  = [table addColumnWithName:@"MixedCol"  type:RLMTypeMixed];
        NSUInteger stringCol = [table addColumnWithName:@"stringCol" type:RLMTypeString];
        NSUInteger tableCol  = [table addColumnWithName:@"tableCol"  type:RLMTypeTable];
        
        
        RLMQuery *q = [table where];
        RLMView *v = [q findAllRows];
        
        XCTAssertTrue([v columnTypeOfColumnWithIndex:boolCol]   == RLMTypeBool,   @"Column types matches");
        XCTAssertTrue([v columnTypeOfColumnWithIndex:binaryCol] == RLMTypeBinary, @"Column types matches");
        XCTAssertTrue([v columnTypeOfColumnWithIndex:dateCol]   == RLMTypeDate,   @"Column types matches");
        XCTAssertTrue([v columnTypeOfColumnWithIndex:doubleCol] == RLMTypeDouble, @"Column types matches");
        XCTAssertTrue([v columnTypeOfColumnWithIndex:floatCol]  == RLMTypeFloat,  @"Column types matches");
        XCTAssertTrue([v columnTypeOfColumnWithIndex:intCol]    == RLMTypeInt,    @"Column types matches");
        XCTAssertTrue([v columnTypeOfColumnWithIndex:mixedCol]  == RLMTypeMixed,  @"Column types matches");
        XCTAssertTrue([v columnTypeOfColumnWithIndex:stringCol] == RLMTypeString, @"Column types matches");
        XCTAssertTrue([v columnTypeOfColumnWithIndex:tableCol]  == RLMTypeTable,  @"Column types matches");
        
        XCTAssertThrows([v columnTypeOfColumnWithIndex:[v columnCount] + 1], @"Out of bounds");
        XCTAssertThrows([v columnTypeOfColumnWithIndex:100], @"Out of bounds");
        XCTAssertThrows([v columnTypeOfColumnWithIndex:-1], @"Out of bounds");
    }];
}

- (void)testSortOnViewIntColumn
{
    [self createTestTableWithWriteBlock:^(RLMTable *table) {
        NSUInteger intCol = [table addColumnWithName:@"intCol" type:RLMTypeInt];
        
        [table addRow:nil];
        RLMRow *row = [table lastRow];
        [row setInt:2 inColumnWithIndex:intCol];
        
        [table addRow:nil];
        row = [table lastRow];
        [row setInt:1 inColumnWithIndex:intCol];
        
        [table addRow:nil];
        row = [table lastRow];
        [row setInt:0 inColumnWithIndex:intCol];
        
        RLMQuery *q = [table where];
        RLMView *v = [q findAllRows];
        
        // Not yet sorted
        XCTAssertTrue([v RLM_intInColumnWithIndex:intCol atRowIndex:0] == 2, @"matcing value after no sort");
        XCTAssertTrue([v RLM_intInColumnWithIndex:intCol atRowIndex:1] == 1, @"matcing value after no sort");
        XCTAssertTrue([v RLM_intInColumnWithIndex:intCol atRowIndex:2] == 0, @"matcing value after no sort");
        
        // Sort same way without order specified. Ascending default
        [v sortUsingColumnWithIndex:intCol];
        XCTAssertTrue([v RLM_intInColumnWithIndex:intCol atRowIndex:0] == 0, @"matcing value after default sort");
        XCTAssertTrue([v RLM_intInColumnWithIndex:intCol atRowIndex:1] == 1, @"matcing value after default sort");
        XCTAssertTrue([v RLM_intInColumnWithIndex:intCol atRowIndex:2] == 2, @"matcing value after default sort");
        
        // Sort same way
        [v sortUsingColumnWithIndex:intCol inOrder:RLMSortOrderAscending];
        XCTAssertTrue([v RLM_intInColumnWithIndex:intCol atRowIndex:0] == 0, @"matcing value after ascending sort");
        XCTAssertTrue([v RLM_intInColumnWithIndex:intCol atRowIndex:1] == 1, @"matcing value after ascending sort");
        XCTAssertTrue([v RLM_intInColumnWithIndex:intCol atRowIndex:2] == 2, @"matcing value after ascending sort");
        
        // Sort descending
        [v sortUsingColumnWithIndex:intCol inOrder: RLMSortOrderDescending];
        XCTAssertTrue([v RLM_intInColumnWithIndex:intCol atRowIndex:0] == 2, @"matcing value after descending sort");
        XCTAssertTrue([v RLM_intInColumnWithIndex:intCol atRowIndex:1] == 1, @"matcing value after descending sort");
        XCTAssertTrue([v RLM_intInColumnWithIndex:intCol atRowIndex:2] == 0, @"matcing value after descending sort");
    }];
}

- (void)testSortOnViewBoolColumn
{
    [self createTestTableWithWriteBlock:^(RLMTable *table) {
        NSUInteger boolCol = [table addColumnWithName:@"boolCol" type:RLMTypeBool];
        
        [table addRow:nil];
        RLMRow *row = [table lastRow];
        [row setBool:YES inColumnWithIndex:boolCol];
        
        [table addRow:nil];
        row = [table lastRow];
        [row setBool:YES inColumnWithIndex:boolCol];
        
        [table addRow:nil];
        row = [table lastRow];
        [row setBool:NO inColumnWithIndex:boolCol];
        
        RLMQuery *q = [table where];
        RLMView *v = [q findAllRows];
        
        // Not yet sorted
        XCTAssertTrue([v RLM_boolInColumnWithIndex:boolCol atRowIndex:0] == YES, @"matcing value after no sort");
        XCTAssertTrue([v RLM_boolInColumnWithIndex:boolCol atRowIndex:1] == YES, @"matcing value after no sort");
        XCTAssertTrue([v RLM_boolInColumnWithIndex:boolCol atRowIndex:2] == NO, @"matcing value after no sort");
        
        // Sort same way without order specified. Ascending default
        [v sortUsingColumnWithIndex:boolCol];
        XCTAssertTrue([v RLM_boolInColumnWithIndex:boolCol atRowIndex:0] == NO, @"matcing value after default sort");
        XCTAssertTrue([v RLM_boolInColumnWithIndex:boolCol atRowIndex:1] == YES, @"matcing value after default sort");
        XCTAssertTrue([v RLM_boolInColumnWithIndex:boolCol atRowIndex:2] == YES, @"matcing value after default sort");
        
        // Sort same way
        [v sortUsingColumnWithIndex:boolCol inOrder:RLMSortOrderAscending];
        XCTAssertTrue([v RLM_boolInColumnWithIndex:boolCol atRowIndex:0] == NO, @"matcing value after ascending sort");
        XCTAssertTrue([v RLM_boolInColumnWithIndex:boolCol atRowIndex:1] == YES, @"matcing value after ascending sort");
        XCTAssertTrue([v RLM_boolInColumnWithIndex:boolCol atRowIndex:2] == YES, @"matcing value after ascending sort");
        
        // Sort descending
        [v sortUsingColumnWithIndex:boolCol inOrder: RLMSortOrderDescending];
        XCTAssertTrue([v RLM_boolInColumnWithIndex:boolCol atRowIndex:0] == YES, @"matcing value after descending sort");
        XCTAssertTrue([v RLM_boolInColumnWithIndex:boolCol atRowIndex:1] == YES, @"matcing value after descending sort");
        XCTAssertTrue([v RLM_boolInColumnWithIndex:boolCol atRowIndex:2] == NO, @"matcing value after descending sort");
    }];
}


- (void)testSortOnViewDateColumn
{
    [self createTestTableWithWriteBlock:^(RLMTable *table) {
        NSUInteger dateCol = [table addColumnWithName:@"dateCol" type:RLMTypeDate];
        
        NSDate *dateFirst  = [NSDate dateWithTimeIntervalSince1970:0];
        NSDate *dateMiddle = [NSDate dateWithTimeIntervalSince1970:1];
        NSDate *dateLast   = [NSDate dateWithTimeIntervalSince1970:2];
        
        [table addRow:nil];
        RLMRow *row = [table lastRow];
        [row setDate:dateLast inColumnWithIndex:dateCol];
        
        [table addRow:nil];
        row = [table lastRow];
        [row setDate:dateMiddle inColumnWithIndex:dateCol];
        
        [table addRow:nil];
        row = [table lastRow];
        [row setDate:dateFirst inColumnWithIndex:dateCol];
        
        RLMQuery *q = [table where];
        RLMView *v = [q findAllRows];
        
        // Not yet sorted
        XCTAssertTrue([v RLM_dateInColumnWithIndex:dateCol atRowIndex:0] == dateLast, @"matcing value after no sort");
        XCTAssertTrue([v RLM_dateInColumnWithIndex:dateCol atRowIndex:1] == dateMiddle, @"matcing value after no sort");
        XCTAssertTrue([v RLM_dateInColumnWithIndex:dateCol atRowIndex:2] == dateFirst, @"matcing value after no sort");
        
        // Sort same way without order specified. Ascending default
        [v sortUsingColumnWithIndex:dateCol];
        XCTAssertTrue([v RLM_dateInColumnWithIndex:dateCol atRowIndex:0] == dateFirst, @"matcing value after default sort");
        XCTAssertTrue([v RLM_dateInColumnWithIndex:dateCol atRowIndex:1] == dateMiddle, @"matcing value after default sort");
        XCTAssertTrue([v RLM_dateInColumnWithIndex:dateCol atRowIndex:2] == dateLast, @"matcing value after default sort");
        
        // Sort same way
        [v sortUsingColumnWithIndex:dateCol inOrder:RLMSortOrderAscending];
        XCTAssertTrue([v RLM_dateInColumnWithIndex:dateCol atRowIndex:0] == dateFirst, @"matcing value after ascending sort");
        XCTAssertTrue([v RLM_dateInColumnWithIndex:dateCol atRowIndex:1] == dateMiddle, @"matcing value after ascending sort");
        XCTAssertTrue([v RLM_dateInColumnWithIndex:dateCol atRowIndex:2] == dateLast, @"matcing value after ascending sort");
        
        // Sort descending
        [v sortUsingColumnWithIndex:dateCol inOrder: RLMSortOrderDescending];
        XCTAssertTrue([v RLM_dateInColumnWithIndex:dateCol atRowIndex:0] == dateLast, @"matcing value after descending sort");
        XCTAssertTrue([v RLM_dateInColumnWithIndex:dateCol atRowIndex:1] == dateMiddle, @"matcing value after descending sort");
        XCTAssertTrue([v RLM_dateInColumnWithIndex:dateCol atRowIndex:2] == dateFirst, @"matcing value after descending sort");
    }];
}


- (void)testSortOnAllColumnTypes
{
    [self createTestTableWithWriteBlock:^(RLMTable *table) {
        NSUInteger boolCol   = [table addColumnWithName:@"boolCol"   type:RLMTypeBool];
        NSUInteger binaryCol = [table addColumnWithName:@"binaryCol" type:RLMTypeBinary];
        NSUInteger dateCol   = [table addColumnWithName:@"dateCol"   type:RLMTypeDate];
        NSUInteger doubleCol = [table addColumnWithName:@"doubleCol" type:RLMTypeDouble];
        NSUInteger floatCol  = [table addColumnWithName:@"floatCol"  type:RLMTypeFloat];
        NSUInteger intCol    = [table addColumnWithName:@"intCol"    type:RLMTypeInt];
        NSUInteger mixedCol  = [table addColumnWithName:@"MixedCol"  type:RLMTypeMixed];
        NSUInteger stringCol = [table addColumnWithName:@"stringCol" type:RLMTypeString];
        NSUInteger tableCol  = [table addColumnWithName:@"tableCol"  type:RLMTypeTable];
        
        RLMQuery *q = [table where];
        RLMView *v = [q findAllRows];
        
        [v sortUsingColumnWithIndex:boolCol]; // bool is supported
        XCTAssertThrows([v sortUsingColumnWithIndex:binaryCol], @"Not supported on binary column");
        [v sortUsingColumnWithIndex:dateCol]; // bool is supported
        XCTAssertThrows([v sortUsingColumnWithIndex:doubleCol], @"Not supported on double column");
        XCTAssertThrows([v sortUsingColumnWithIndex:floatCol], @"Not supported on float column");
        [v sortUsingColumnWithIndex:intCol]; // int is supported
        XCTAssertThrows([v sortUsingColumnWithIndex:mixedCol], @"Not supported on mixed column");
        XCTAssertThrows([v sortUsingColumnWithIndex:stringCol], @"Not supported on string column");
        XCTAssertThrows([v sortUsingColumnWithIndex:tableCol], @"Not supported on table column");
    }];
}

- (void)testFirstLastRow
{
    [self createTestTableWithWriteBlock:^(RLMTable *table) {
        NSUInteger col0 = [table addColumnWithName:@"col" type:RLMTypeString];
        NSUInteger col1 = [table addColumnWithName:@"col" type:RLMTypeInt];
        
        RLMView *v = [[table where] findAllRows];
        
        XCTAssertNil([v firstRow], @"Table is empty");
        XCTAssertNil([v lastRow], @"Table is empty");
        
        // add empty rows before to filter out
        [table addRow:nil];
        [table addRow:nil];
        [table addRow:nil];
        
        NSString *value0 = @"value0";
        [table addRow:@[value0, @1]];
        
        NSString *value1 = @"value1";
        [table addRow:@[value1, @1]];
        
        // add empty rows after to filter out
        [table addRow:nil];
        [table addRow:nil];
        [table addRow:nil];
        
        v = [[[table where] intIsEqualTo:1 inColumnWithIndex:col1] findAllRows];
        
        XCTAssertEqualObjects(value0, [[v firstRow] stringInColumnWithIndex:col0], @"");
        XCTAssertEqualObjects(value1, [[v lastRow] stringInColumnWithIndex:col0], @"");
    }];
}

- (void)testViewSubscripting
{
<<<<<<< HEAD
    RLMTable* table = [[RLMTable alloc] init];
    [table addColumnWithName:@"IntCol" type:RLMTypeInt];
    
    [table addRow:@[@10]];
    [table addRow:@[@42]];
    [table addRow:@[@27]];
    [table addRow:@[@31]];
    [table addRow:@[@8]];
    [table addRow:@[@39]];
    
    RLMView* view = [[[table where] intIsLessThanOrEqualTo:30 inColumnWithIndex:0] findAllRows];
    
    XCTAssertEqual(view.rowCount, (NSUInteger)3, @"found 3 matches");
    
    XCTAssertTrue([view[0][0] isEqual:@10], @"row 0 -> 0");
    XCTAssertTrue([view[1][0] isEqual:@27], @"row 1 -> 2");
    XCTAssertTrue([view[2][0] isEqual:@8],  @"row 2 -> 4");
=======
    [self createTestTableWithWriteBlock:^(RLMTable *table) {
        [table addColumnWithName:@"IntCol" type:RLMTypeInt];
        
        [table addRow:@[@10]];
        [table addRow:@[@42]];
        [table addRow:@[@27]];
        [table addRow:@[@31]];
        [table addRow:@[@8]];
        [table addRow:@[@39]];
        
        RLMView* view = [[[table where] intIsLessThanOrEqualTo:30 inColumnWithIndex:0] findAllRows];
        
        XCTAssertEqual(view.rowCount, (NSUInteger)3, @"found 3 matches");
        
        XCTAssertTrue([view[0][0] isEqual:@10], @"row 0 -> 0");
        XCTAssertTrue([view[1][0] isEqual:@27], @"row 1 -> 2");
        XCTAssertTrue([view[2][0] isEqual:@8],  @"row 2 -> 4");
    }];
>>>>>>> ad03e79f
}

- (void)testQueryOnView
{
    [self createTestTableWithWriteBlock:^(RLMTable *table) {
        // Specify the column types and names
        [table addColumnWithName:@"firstName" type:RLMTypeString];
        [table addColumnWithName:@"lastName" type:RLMTypeString];
        [table addColumnWithName:@"salary" type:RLMTypeInt];
        
        // Add data to the table
        [table addRow:@[@"John", @"Lee", @10000]];
        [table addRow:@[@"Jane", @"Lee", @15000]];
        [table addRow:@[@"John", @"Anderson", @20000]];
        [table addRow:@[@"Erik", @"Lee", @30000]];
        [table addRow:@[@"Henry", @"Anderson", @10000]];
        
        
        RLMView *view = [[table where] findAllRows];
        XCTAssertEqual(view.rowCount, (NSUInteger)5, @"All 5 rows still here");
        
        RLMView *view2 = [[[view where ] stringIsCaseInsensitiveEqualTo:@"John" inColumnWithIndex:0 ] findAllRows];
        XCTAssertEqual(view2.rowCount, (NSUInteger)2, @"2 rows match");
        
        RLMView *view3 = [[[view2 where] stringIsCaseInsensitiveEqualTo:@"Anderson" inColumnWithIndex:1 ] findAllRows];
        XCTAssertEqual(view3.rowCount, (NSUInteger)1, @"Only 1 row left");
    }];
}

@end<|MERGE_RESOLUTION|>--- conflicted
+++ resolved
@@ -287,25 +287,6 @@
 
 - (void)testViewSubscripting
 {
-<<<<<<< HEAD
-    RLMTable* table = [[RLMTable alloc] init];
-    [table addColumnWithName:@"IntCol" type:RLMTypeInt];
-    
-    [table addRow:@[@10]];
-    [table addRow:@[@42]];
-    [table addRow:@[@27]];
-    [table addRow:@[@31]];
-    [table addRow:@[@8]];
-    [table addRow:@[@39]];
-    
-    RLMView* view = [[[table where] intIsLessThanOrEqualTo:30 inColumnWithIndex:0] findAllRows];
-    
-    XCTAssertEqual(view.rowCount, (NSUInteger)3, @"found 3 matches");
-    
-    XCTAssertTrue([view[0][0] isEqual:@10], @"row 0 -> 0");
-    XCTAssertTrue([view[1][0] isEqual:@27], @"row 1 -> 2");
-    XCTAssertTrue([view[2][0] isEqual:@8],  @"row 2 -> 4");
-=======
     [self createTestTableWithWriteBlock:^(RLMTable *table) {
         [table addColumnWithName:@"IntCol" type:RLMTypeInt];
         
@@ -324,7 +305,6 @@
         XCTAssertTrue([view[1][0] isEqual:@27], @"row 1 -> 2");
         XCTAssertTrue([view[2][0] isEqual:@8],  @"row 2 -> 4");
     }];
->>>>>>> ad03e79f
 }
 
 - (void)testQueryOnView
