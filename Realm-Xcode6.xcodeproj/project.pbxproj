// !$*UTF8*$!
{
	archiveVersion = 1;
	classes = {
	};
	objectVersion = 46;
	objects = {

/* Begin PBXBuildFile section */
		0207AB7F195DF9FB007EFB12 /* RLMMigration_Private.h in Headers */ = {isa = PBXBuildFile; fileRef = 0207AB7C195DF9FB007EFB12 /* RLMMigration_Private.h */; };
		0207AB80195DF9FB007EFB12 /* RLMMigration_Private.h in Headers */ = {isa = PBXBuildFile; fileRef = 0207AB7C195DF9FB007EFB12 /* RLMMigration_Private.h */; };
		0207AB81195DF9FB007EFB12 /* RLMMigration.h in Headers */ = {isa = PBXBuildFile; fileRef = 0207AB7D195DF9FB007EFB12 /* RLMMigration.h */; settings = {ATTRIBUTES = (Public, ); }; };
		0207AB82195DF9FB007EFB12 /* RLMMigration.h in Headers */ = {isa = PBXBuildFile; fileRef = 0207AB7D195DF9FB007EFB12 /* RLMMigration.h */; settings = {ATTRIBUTES = (Public, ); }; };
		0207AB83195DF9FB007EFB12 /* RLMMigration.mm in Sources */ = {isa = PBXBuildFile; fileRef = 0207AB7E195DF9FB007EFB12 /* RLMMigration.mm */; };
		0207AB84195DF9FB007EFB12 /* RLMMigration.mm in Sources */ = {isa = PBXBuildFile; fileRef = 0207AB7E195DF9FB007EFB12 /* RLMMigration.mm */; };
		0207AB87195DFA15007EFB12 /* MigrationTests.mm in Sources */ = {isa = PBXBuildFile; fileRef = 0207AB85195DFA15007EFB12 /* MigrationTests.mm */; };
		0207AB88195DFA15007EFB12 /* MigrationTests.mm in Sources */ = {isa = PBXBuildFile; fileRef = 0207AB85195DFA15007EFB12 /* MigrationTests.mm */; };
		0207AB89195DFA15007EFB12 /* SchemaTests.mm in Sources */ = {isa = PBXBuildFile; fileRef = 0207AB86195DFA15007EFB12 /* SchemaTests.mm */; };
		0207AB8A195DFA15007EFB12 /* SchemaTests.mm in Sources */ = {isa = PBXBuildFile; fileRef = 0207AB86195DFA15007EFB12 /* SchemaTests.mm */; };
		024E6094198B2D51002FA042 /* RLMPlatform.h in Headers */ = {isa = PBXBuildFile; fileRef = 024E6093198B2D51002FA042 /* RLMPlatform.h */; settings = {ATTRIBUTES = (Public, ); }; };
		024E6097198B2D59002FA042 /* RLMPlatform.h in Headers */ = {isa = PBXBuildFile; fileRef = 024E6096198B2D59002FA042 /* RLMPlatform.h */; settings = {ATTRIBUTES = (Public, ); }; };
		26F3CA6B1986CC9C004623E1 /* SwiftPropertyTypeTest.swift in Sources */ = {isa = PBXBuildFile; fileRef = 26F3CA681986CC86004623E1 /* SwiftPropertyTypeTest.swift */; };
		3F04EA2F1992BEE400C2CE2E /* PerformanceTests.m in Sources */ = {isa = PBXBuildFile; fileRef = 3F04EA2D1992BEE400C2CE2E /* PerformanceTests.m */; };
		3F20DA2219BE1EA6007DE308 /* RLMUpdateChecker.hpp in Headers */ = {isa = PBXBuildFile; fileRef = 3F20DA2019BE1EA6007DE308 /* RLMUpdateChecker.hpp */; };
		3F20DA2319BE1EA6007DE308 /* RLMUpdateChecker.hpp in Headers */ = {isa = PBXBuildFile; fileRef = 3F20DA2019BE1EA6007DE308 /* RLMUpdateChecker.hpp */; };
		3F20DA2419BE1EA6007DE308 /* RLMUpdateChecker.mm in Sources */ = {isa = PBXBuildFile; fileRef = 3F20DA2119BE1EA6007DE308 /* RLMUpdateChecker.mm */; };
		3F20DA2519BE1EA6007DE308 /* RLMUpdateChecker.mm in Sources */ = {isa = PBXBuildFile; fileRef = 3F20DA2119BE1EA6007DE308 /* RLMUpdateChecker.mm */; };
		3F3243C019A6C7ED0035E94B /* Realm.framework in Frameworks */ = {isa = PBXBuildFile; fileRef = E856D1D5195614A300FB2FCF /* Realm.framework */; };
		3F44109F19953F6B00223146 /* RLMTestObjects.h in Headers */ = {isa = PBXBuildFile; fileRef = 3F44109E19953F5900223146 /* RLMTestObjects.h */; settings = {ATTRIBUTES = (Public, ); }; };
		3F4410A019953F6C00223146 /* RLMTestObjects.h in Headers */ = {isa = PBXBuildFile; fileRef = 3F44109E19953F5900223146 /* RLMTestObjects.h */; settings = {ATTRIBUTES = (Public, ); }; };
		3F76104F1995408A00E5BD43 /* RLMTestObjects.m in Sources */ = {isa = PBXBuildFile; fileRef = E81A1FC71955FE0100FDED82 /* RLMTestObjects.m */; };
		3F7610501995408B00E5BD43 /* RLMTestObjects.m in Sources */ = {isa = PBXBuildFile; fileRef = E81A1FC71955FE0100FDED82 /* RLMTestObjects.m */; };
		3F8DCA5219930EED0008BD7F /* main.m in Sources */ = {isa = PBXBuildFile; fileRef = 3F8DCA5119930EED0008BD7F /* main.m */; };
		3F8DCA6219930F8E0008BD7F /* RLMPredicateUtil.m in Sources */ = {isa = PBXBuildFile; fileRef = E8A543AE195C9C9E00990A20 /* RLMPredicateUtil.m */; };
		3F8DCA6319930F8E0008BD7F /* RLMTestCase.m in Sources */ = {isa = PBXBuildFile; fileRef = E81A1FC51955FE0100FDED82 /* RLMTestCase.m */; };
		3F8DCA6419930F8E0008BD7F /* ArrayPropertyTests.m in Sources */ = {isa = PBXBuildFile; fileRef = E81A1FB81955FE0100FDED82 /* ArrayPropertyTests.m */; };
		3F8DCA6519930F8E0008BD7F /* SchemaTests.mm in Sources */ = {isa = PBXBuildFile; fileRef = 0207AB86195DFA15007EFB12 /* SchemaTests.mm */; };
		3F8DCA6619930F8E0008BD7F /* TransactionTests.m in Sources */ = {isa = PBXBuildFile; fileRef = E81A1FD11955FE0100FDED82 /* TransactionTests.m */; };
		3F8DCA6719930F8E0008BD7F /* UnicodeTests.m in Sources */ = {isa = PBXBuildFile; fileRef = E8917597197A1B350068ACC6 /* UnicodeTests.m */; };
		3F8DCA6819930F960008BD7F /* ArrayTests.m in Sources */ = {isa = PBXBuildFile; fileRef = E81A1FB91955FE0100FDED82 /* ArrayTests.m */; };
		3F8DCA6919930F960008BD7F /* DynamicTests.m in Sources */ = {isa = PBXBuildFile; fileRef = E81A1FBA1955FE0100FDED82 /* DynamicTests.m */; };
		3F8DCA6A19930F960008BD7F /* EnumeratorTests.m in Sources */ = {isa = PBXBuildFile; fileRef = E81A1FBB1955FE0100FDED82 /* EnumeratorTests.m */; };
		3F8DCA6B19930F960008BD7F /* LinkTests.m in Sources */ = {isa = PBXBuildFile; fileRef = E81A1FBC1955FE0100FDED82 /* LinkTests.m */; };
		3F8DCA6C19930F960008BD7F /* MigrationTests.mm in Sources */ = {isa = PBXBuildFile; fileRef = 0207AB85195DFA15007EFB12 /* MigrationTests.mm */; };
		3F8DCA6D19930F960008BD7F /* MixedTests.m in Sources */ = {isa = PBXBuildFile; fileRef = E81A1FBD1955FE0100FDED82 /* MixedTests.m */; };
		3F8DCA6E19930F960008BD7F /* ObjectInterfaceTests.m in Sources */ = {isa = PBXBuildFile; fileRef = E81A1FBE1955FE0100FDED82 /* ObjectInterfaceTests.m */; };
		3F8DCA6F19930F960008BD7F /* ObjectTests.m in Sources */ = {isa = PBXBuildFile; fileRef = E81A1FBF1955FE0100FDED82 /* ObjectTests.m */; };
		3F8DCA7019930F960008BD7F /* PerformanceTests.m in Sources */ = {isa = PBXBuildFile; fileRef = 3F04EA2D1992BEE400C2CE2E /* PerformanceTests.m */; };
		3F8DCA7119930F960008BD7F /* PropertyTypeTest.mm in Sources */ = {isa = PBXBuildFile; fileRef = E81A1FC01955FE0100FDED82 /* PropertyTypeTest.mm */; };
		3F8DCA7219930F960008BD7F /* QueryTests.m in Sources */ = {isa = PBXBuildFile; fileRef = E81A1FC11955FE0100FDED82 /* QueryTests.m */; };
		3F8DCA7319930F960008BD7F /* RealmTests.mm in Sources */ = {isa = PBXBuildFile; fileRef = E81A1FC31955FE0100FDED82 /* RealmTests.mm */; };
		3F8DCA7419930FCB0008BD7F /* SwiftTestCase.swift in Sources */ = {isa = PBXBuildFile; fileRef = E8F8D90A196CB8DD00475368 /* SwiftTestCase.swift */; };
		3F8DCA7519930FCB0008BD7F /* SwiftTestObjects.swift in Sources */ = {isa = PBXBuildFile; fileRef = E8F8D90B196CB8DD00475368 /* SwiftTestObjects.swift */; };
		3F8DCA7619930FCB0008BD7F /* SwiftArrayPropertyTests.swift in Sources */ = {isa = PBXBuildFile; fileRef = E82FA60A195632F20043A3C3 /* SwiftArrayPropertyTests.swift */; };
		3F8DCA7719930FCB0008BD7F /* SwiftArrayTests.swift in Sources */ = {isa = PBXBuildFile; fileRef = E82FA60B195632F20043A3C3 /* SwiftArrayTests.swift */; };
		3F8DCA7819930FCB0008BD7F /* SwiftDynamicTests.swift in Sources */ = {isa = PBXBuildFile; fileRef = E83AF538196DDE58002275B2 /* SwiftDynamicTests.swift */; };
		3F8DCA7919930FCB0008BD7F /* SwiftLinkTests.swift in Sources */ = {isa = PBXBuildFile; fileRef = E82FA60D195632F20043A3C3 /* SwiftLinkTests.swift */; };
		3F8DCA7A19930FCB0008BD7F /* SwiftMixedTests.swift in Sources */ = {isa = PBXBuildFile; fileRef = E844CC62196DE91F0005A5E7 /* SwiftMixedTests.swift */; };
		3F8DCA7B19930FCB0008BD7F /* SwiftObjectInterfaceTests.swift in Sources */ = {isa = PBXBuildFile; fileRef = E82FA60F195632F20043A3C3 /* SwiftObjectInterfaceTests.swift */; };
		3F8DCA7C19930FCB0008BD7F /* SwiftPropertyTypeTest.swift in Sources */ = {isa = PBXBuildFile; fileRef = 26F3CA681986CC86004623E1 /* SwiftPropertyTypeTest.swift */; };
		3F8DCA7D19930FCB0008BD7F /* SwiftRealmTests.swift in Sources */ = {isa = PBXBuildFile; fileRef = E81A1FD01955FE0100FDED82 /* SwiftRealmTests.swift */; };
		3F8DCA7E19930FCB0008BD7F /* SwiftUnicodeTests.swift in Sources */ = {isa = PBXBuildFile; fileRef = E891759A197A1B600068ACC6 /* SwiftUnicodeTests.swift */; };
		3F8DCA81199310D40008BD7F /* RLMTestObjects.m in Sources */ = {isa = PBXBuildFile; fileRef = E81A1FC71955FE0100FDED82 /* RLMTestObjects.m */; };
		3FE79FF819BA6A5900780C9A /* RLMSwiftSupport.h in Headers */ = {isa = PBXBuildFile; fileRef = 3FE79FF719BA6A5900780C9A /* RLMSwiftSupport.h */; };
		3FE79FF919BA6A5900780C9A /* RLMSwiftSupport.h in Headers */ = {isa = PBXBuildFile; fileRef = 3FE79FF719BA6A5900780C9A /* RLMSwiftSupport.h */; };
		E81A1F851955FC9300FDED82 /* RLMAccessor.h in Headers */ = {isa = PBXBuildFile; fileRef = E81A1F631955FC9300FDED82 /* RLMAccessor.h */; };
		E81A1F861955FC9300FDED82 /* RLMAccessor.mm in Sources */ = {isa = PBXBuildFile; fileRef = E81A1F641955FC9300FDED82 /* RLMAccessor.mm */; };
		E81A1F881955FC9300FDED82 /* RLMArray_Private.hpp in Headers */ = {isa = PBXBuildFile; fileRef = E81A1F651955FC9300FDED82 /* RLMArray_Private.hpp */; };
		E81A1F891955FC9300FDED82 /* RLMArray.h in Headers */ = {isa = PBXBuildFile; fileRef = E81A1F661955FC9300FDED82 /* RLMArray.h */; settings = {ATTRIBUTES = (Public, ); }; };
		E81A1F8A1955FC9300FDED82 /* RLMArray.mm in Sources */ = {isa = PBXBuildFile; fileRef = E81A1F671955FC9300FDED82 /* RLMArray.mm */; };
		E81A1F8E1955FC9300FDED82 /* RLMArrayLinkView.mm in Sources */ = {isa = PBXBuildFile; fileRef = E81A1F691955FC9300FDED82 /* RLMArrayLinkView.mm */; };
		E81A1F901955FC9300FDED82 /* RLMArrayTableView.mm in Sources */ = {isa = PBXBuildFile; fileRef = E81A1F6A1955FC9300FDED82 /* RLMArrayTableView.mm */; };
		E81A1F921955FC9300FDED82 /* RLMConstants.h in Headers */ = {isa = PBXBuildFile; fileRef = E81A1F6B1955FC9300FDED82 /* RLMConstants.h */; settings = {ATTRIBUTES = (Public, ); }; };
		E81A1F931955FC9300FDED82 /* RLMConstants.m in Sources */ = {isa = PBXBuildFile; fileRef = E81A1F6C1955FC9300FDED82 /* RLMConstants.m */; };
		E81A1F951955FC9300FDED82 /* RLMObject_Private.h in Headers */ = {isa = PBXBuildFile; fileRef = E81A1F6D1955FC9300FDED82 /* RLMObject_Private.h */; };
		E81A1F961955FC9300FDED82 /* RLMObject.h in Headers */ = {isa = PBXBuildFile; fileRef = E81A1F6E1955FC9300FDED82 /* RLMObject.h */; settings = {ATTRIBUTES = (Public, ); }; };
		E81A1F971955FC9300FDED82 /* RLMObject.mm in Sources */ = {isa = PBXBuildFile; fileRef = E81A1F6F1955FC9300FDED82 /* RLMObject.mm */; };
		E81A1F991955FC9300FDED82 /* RLMObjectSchema_Private.hpp in Headers */ = {isa = PBXBuildFile; fileRef = E81A1F701955FC9300FDED82 /* RLMObjectSchema_Private.hpp */; };
		E81A1F9A1955FC9300FDED82 /* RLMObjectSchema.h in Headers */ = {isa = PBXBuildFile; fileRef = E81A1F711955FC9300FDED82 /* RLMObjectSchema.h */; settings = {ATTRIBUTES = (Public, ); }; };
		E81A1F9B1955FC9300FDED82 /* RLMObjectSchema.mm in Sources */ = {isa = PBXBuildFile; fileRef = E81A1F721955FC9300FDED82 /* RLMObjectSchema.mm */; };
		E81A1F9D1955FC9300FDED82 /* RLMObjectStore.hpp in Headers */ = {isa = PBXBuildFile; fileRef = E81A1F731955FC9300FDED82 /* RLMObjectStore.hpp */; };
		E81A1F9E1955FC9300FDED82 /* RLMObjectStore.mm in Sources */ = {isa = PBXBuildFile; fileRef = E81A1F741955FC9300FDED82 /* RLMObjectStore.mm */; };
		E81A1FA01955FC9300FDED82 /* RLMProperty_Private.h in Headers */ = {isa = PBXBuildFile; fileRef = E81A1F751955FC9300FDED82 /* RLMProperty_Private.h */; };
		E81A1FA11955FC9300FDED82 /* RLMProperty.h in Headers */ = {isa = PBXBuildFile; fileRef = E81A1F761955FC9300FDED82 /* RLMProperty.h */; settings = {ATTRIBUTES = (Public, ); }; };
		E81A1FA21955FC9300FDED82 /* RLMProperty.m in Sources */ = {isa = PBXBuildFile; fileRef = E81A1F771955FC9300FDED82 /* RLMProperty.m */; };
		E81A1FA41955FC9300FDED82 /* RLMQueryUtil.hpp in Headers */ = {isa = PBXBuildFile; fileRef = E81A1F781955FC9300FDED82 /* RLMQueryUtil.hpp */; };
		E81A1FA51955FC9300FDED82 /* RLMQueryUtil.mm in Sources */ = {isa = PBXBuildFile; fileRef = E81A1F791955FC9300FDED82 /* RLMQueryUtil.mm */; };
		E81A1FA71955FC9300FDED82 /* RLMRealm_Private.hpp in Headers */ = {isa = PBXBuildFile; fileRef = E81A1F7A1955FC9300FDED82 /* RLMRealm_Private.hpp */; };
		E81A1FA81955FC9300FDED82 /* RLMRealm.h in Headers */ = {isa = PBXBuildFile; fileRef = E81A1F7B1955FC9300FDED82 /* RLMRealm.h */; settings = {ATTRIBUTES = (Public, ); }; };
		E81A1FA91955FC9300FDED82 /* RLMRealm.mm in Sources */ = {isa = PBXBuildFile; fileRef = E81A1F7C1955FC9300FDED82 /* RLMRealm.mm */; };
		E81A1FAB1955FC9300FDED82 /* RLMSchema_Private.h in Headers */ = {isa = PBXBuildFile; fileRef = E81A1F7D1955FC9300FDED82 /* RLMSchema_Private.h */; };
		E81A1FAC1955FC9300FDED82 /* RLMSchema.h in Headers */ = {isa = PBXBuildFile; fileRef = E81A1F7E1955FC9300FDED82 /* RLMSchema.h */; settings = {ATTRIBUTES = (Public, ); }; };
		E81A1FAD1955FC9300FDED82 /* RLMSchema.mm in Sources */ = {isa = PBXBuildFile; fileRef = E81A1F7F1955FC9300FDED82 /* RLMSchema.mm */; };
		E81A1FB01955FC9300FDED82 /* RLMUtil.hpp in Headers */ = {isa = PBXBuildFile; fileRef = E81A1F811955FC9300FDED82 /* RLMUtil.hpp */; };
		E81A1FB11955FC9300FDED82 /* RLMUtil.mm in Sources */ = {isa = PBXBuildFile; fileRef = E81A1F821955FC9300FDED82 /* RLMUtil.mm */; };
		E81A1FB51955FCE000FDED82 /* CHANGELOG.md in Resources */ = {isa = PBXBuildFile; fileRef = E81A1FB31955FCE000FDED82 /* CHANGELOG.md */; };
		E81A1FB61955FCE000FDED82 /* LICENSE in Resources */ = {isa = PBXBuildFile; fileRef = E81A1FB41955FCE000FDED82 /* LICENSE */; };
		E81A1FD51955FE0100FDED82 /* ArrayPropertyTests.m in Sources */ = {isa = PBXBuildFile; fileRef = E81A1FB81955FE0100FDED82 /* ArrayPropertyTests.m */; };
		E81A1FD71955FE0100FDED82 /* ArrayTests.m in Sources */ = {isa = PBXBuildFile; fileRef = E81A1FB91955FE0100FDED82 /* ArrayTests.m */; };
		E81A1FD91955FE0100FDED82 /* DynamicTests.m in Sources */ = {isa = PBXBuildFile; fileRef = E81A1FBA1955FE0100FDED82 /* DynamicTests.m */; };
		E81A1FDB1955FE0100FDED82 /* EnumeratorTests.m in Sources */ = {isa = PBXBuildFile; fileRef = E81A1FBB1955FE0100FDED82 /* EnumeratorTests.m */; };
		E81A1FDD1955FE0100FDED82 /* LinkTests.m in Sources */ = {isa = PBXBuildFile; fileRef = E81A1FBC1955FE0100FDED82 /* LinkTests.m */; };
		E81A1FDF1955FE0100FDED82 /* MixedTests.m in Sources */ = {isa = PBXBuildFile; fileRef = E81A1FBD1955FE0100FDED82 /* MixedTests.m */; };
		E81A1FE11955FE0100FDED82 /* ObjectInterfaceTests.m in Sources */ = {isa = PBXBuildFile; fileRef = E81A1FBE1955FE0100FDED82 /* ObjectInterfaceTests.m */; };
		E81A1FE31955FE0100FDED82 /* ObjectTests.m in Sources */ = {isa = PBXBuildFile; fileRef = E81A1FBF1955FE0100FDED82 /* ObjectTests.m */; };
		E81A1FE51955FE0100FDED82 /* PropertyTypeTest.mm in Sources */ = {isa = PBXBuildFile; fileRef = E81A1FC01955FE0100FDED82 /* PropertyTypeTest.mm */; };
		E81A1FE71955FE0100FDED82 /* QueryTests.m in Sources */ = {isa = PBXBuildFile; fileRef = E81A1FC11955FE0100FDED82 /* QueryTests.m */; };
		E81A1FEB1955FE0100FDED82 /* RealmTests.mm in Sources */ = {isa = PBXBuildFile; fileRef = E81A1FC31955FE0100FDED82 /* RealmTests.mm */; };
		E81A1FEE1955FE0100FDED82 /* RLMTestCase.m in Sources */ = {isa = PBXBuildFile; fileRef = E81A1FC51955FE0100FDED82 /* RLMTestCase.m */; };
		E81A20001955FE0100FDED82 /* SwiftRealmTests.swift in Sources */ = {isa = PBXBuildFile; fileRef = E81A1FD01955FE0100FDED82 /* SwiftRealmTests.swift */; };
		E81A20021955FE0100FDED82 /* TransactionTests.m in Sources */ = {isa = PBXBuildFile; fileRef = E81A1FD11955FE0100FDED82 /* TransactionTests.m */; };
		E82FA610195632F20043A3C3 /* SwiftArrayPropertyTests.swift in Sources */ = {isa = PBXBuildFile; fileRef = E82FA60A195632F20043A3C3 /* SwiftArrayPropertyTests.swift */; };
		E82FA612195632F20043A3C3 /* SwiftArrayTests.swift in Sources */ = {isa = PBXBuildFile; fileRef = E82FA60B195632F20043A3C3 /* SwiftArrayTests.swift */; };
		E82FA616195632F20043A3C3 /* SwiftLinkTests.swift in Sources */ = {isa = PBXBuildFile; fileRef = E82FA60D195632F20043A3C3 /* SwiftLinkTests.swift */; };
		E82FA61A195632F20043A3C3 /* SwiftObjectInterfaceTests.swift in Sources */ = {isa = PBXBuildFile; fileRef = E82FA60F195632F20043A3C3 /* SwiftObjectInterfaceTests.swift */; };
		E83AF539196DDE58002275B2 /* SwiftDynamicTests.swift in Sources */ = {isa = PBXBuildFile; fileRef = E83AF538196DDE58002275B2 /* SwiftDynamicTests.swift */; };
		E844CC63196DE91F0005A5E7 /* SwiftMixedTests.swift in Sources */ = {isa = PBXBuildFile; fileRef = E844CC62196DE91F0005A5E7 /* SwiftMixedTests.swift */; };
		E856D1E0195614A400FB2FCF /* Realm.framework in Frameworks */ = {isa = PBXBuildFile; fileRef = E856D1D5195614A300FB2FCF /* Realm.framework */; };
		E856D1F11956154C00FB2FCF /* Realm.h in Headers */ = {isa = PBXBuildFile; fileRef = E8D89B9D1955FC6D00CF2B9A /* Realm.h */; settings = {ATTRIBUTES = (Public, ); }; };
		E856D1F21956154C00FB2FCF /* RLMAccessor.h in Headers */ = {isa = PBXBuildFile; fileRef = E81A1F631955FC9300FDED82 /* RLMAccessor.h */; };
		E856D1F31956154C00FB2FCF /* RLMAccessor.mm in Sources */ = {isa = PBXBuildFile; fileRef = E81A1F641955FC9300FDED82 /* RLMAccessor.mm */; };
		E856D1F41956154C00FB2FCF /* RLMArray_Private.hpp in Headers */ = {isa = PBXBuildFile; fileRef = E81A1F651955FC9300FDED82 /* RLMArray_Private.hpp */; };
		E856D1F51956154C00FB2FCF /* RLMArray.h in Headers */ = {isa = PBXBuildFile; fileRef = E81A1F661955FC9300FDED82 /* RLMArray.h */; settings = {ATTRIBUTES = (Public, ); }; };
		E856D1F61956154C00FB2FCF /* RLMArray.mm in Sources */ = {isa = PBXBuildFile; fileRef = E81A1F671955FC9300FDED82 /* RLMArray.mm */; };
		E856D1F81956154C00FB2FCF /* RLMArrayLinkView.mm in Sources */ = {isa = PBXBuildFile; fileRef = E81A1F691955FC9300FDED82 /* RLMArrayLinkView.mm */; };
		E856D1F91956154C00FB2FCF /* RLMArrayTableView.mm in Sources */ = {isa = PBXBuildFile; fileRef = E81A1F6A1955FC9300FDED82 /* RLMArrayTableView.mm */; };
		E856D1FA1956154C00FB2FCF /* RLMConstants.h in Headers */ = {isa = PBXBuildFile; fileRef = E81A1F6B1955FC9300FDED82 /* RLMConstants.h */; settings = {ATTRIBUTES = (Public, ); }; };
		E856D1FB1956154C00FB2FCF /* RLMConstants.m in Sources */ = {isa = PBXBuildFile; fileRef = E81A1F6C1955FC9300FDED82 /* RLMConstants.m */; };
		E856D1FC1956154C00FB2FCF /* RLMObject_Private.h in Headers */ = {isa = PBXBuildFile; fileRef = E81A1F6D1955FC9300FDED82 /* RLMObject_Private.h */; };
		E856D1FD1956154C00FB2FCF /* RLMObject.h in Headers */ = {isa = PBXBuildFile; fileRef = E81A1F6E1955FC9300FDED82 /* RLMObject.h */; settings = {ATTRIBUTES = (Public, ); }; };
		E856D1FE1956154C00FB2FCF /* RLMObject.mm in Sources */ = {isa = PBXBuildFile; fileRef = E81A1F6F1955FC9300FDED82 /* RLMObject.mm */; };
		E856D1FF1956154C00FB2FCF /* RLMObjectSchema_Private.hpp in Headers */ = {isa = PBXBuildFile; fileRef = E81A1F701955FC9300FDED82 /* RLMObjectSchema_Private.hpp */; };
		E856D2001956154C00FB2FCF /* RLMObjectSchema.h in Headers */ = {isa = PBXBuildFile; fileRef = E81A1F711955FC9300FDED82 /* RLMObjectSchema.h */; settings = {ATTRIBUTES = (Public, ); }; };
		E856D2011956154C00FB2FCF /* RLMObjectSchema.mm in Sources */ = {isa = PBXBuildFile; fileRef = E81A1F721955FC9300FDED82 /* RLMObjectSchema.mm */; };
		E856D2021956154C00FB2FCF /* RLMObjectStore.hpp in Headers */ = {isa = PBXBuildFile; fileRef = E81A1F731955FC9300FDED82 /* RLMObjectStore.hpp */; };
		E856D2031956154C00FB2FCF /* RLMObjectStore.mm in Sources */ = {isa = PBXBuildFile; fileRef = E81A1F741955FC9300FDED82 /* RLMObjectStore.mm */; };
		E856D2041956154C00FB2FCF /* RLMProperty_Private.h in Headers */ = {isa = PBXBuildFile; fileRef = E81A1F751955FC9300FDED82 /* RLMProperty_Private.h */; };
		E856D2051956154C00FB2FCF /* RLMProperty.h in Headers */ = {isa = PBXBuildFile; fileRef = E81A1F761955FC9300FDED82 /* RLMProperty.h */; settings = {ATTRIBUTES = (Public, ); }; };
		E856D2061956154C00FB2FCF /* RLMProperty.m in Sources */ = {isa = PBXBuildFile; fileRef = E81A1F771955FC9300FDED82 /* RLMProperty.m */; };
		E856D2071956154C00FB2FCF /* RLMQueryUtil.hpp in Headers */ = {isa = PBXBuildFile; fileRef = E81A1F781955FC9300FDED82 /* RLMQueryUtil.hpp */; };
		E856D2081956154C00FB2FCF /* RLMQueryUtil.mm in Sources */ = {isa = PBXBuildFile; fileRef = E81A1F791955FC9300FDED82 /* RLMQueryUtil.mm */; };
		E856D2091956154C00FB2FCF /* RLMRealm_Private.hpp in Headers */ = {isa = PBXBuildFile; fileRef = E81A1F7A1955FC9300FDED82 /* RLMRealm_Private.hpp */; };
		E856D20A1956154C00FB2FCF /* RLMRealm.h in Headers */ = {isa = PBXBuildFile; fileRef = E81A1F7B1955FC9300FDED82 /* RLMRealm.h */; settings = {ATTRIBUTES = (Public, ); }; };
		E856D20B1956154C00FB2FCF /* RLMRealm.mm in Sources */ = {isa = PBXBuildFile; fileRef = E81A1F7C1955FC9300FDED82 /* RLMRealm.mm */; };
		E856D20C1956154C00FB2FCF /* RLMSchema_Private.h in Headers */ = {isa = PBXBuildFile; fileRef = E81A1F7D1955FC9300FDED82 /* RLMSchema_Private.h */; };
		E856D20D1956154C00FB2FCF /* RLMSchema.h in Headers */ = {isa = PBXBuildFile; fileRef = E81A1F7E1955FC9300FDED82 /* RLMSchema.h */; settings = {ATTRIBUTES = (Public, ); }; };
		E856D20E1956154C00FB2FCF /* RLMSchema.mm in Sources */ = {isa = PBXBuildFile; fileRef = E81A1F7F1955FC9300FDED82 /* RLMSchema.mm */; };
		E856D2111956154C00FB2FCF /* RLMUtil.hpp in Headers */ = {isa = PBXBuildFile; fileRef = E81A1F811955FC9300FDED82 /* RLMUtil.hpp */; };
		E856D2121956154C00FB2FCF /* RLMUtil.mm in Sources */ = {isa = PBXBuildFile; fileRef = E81A1F821955FC9300FDED82 /* RLMUtil.mm */; };
		E856D213195615A900FB2FCF /* TransactionTests.m in Sources */ = {isa = PBXBuildFile; fileRef = E81A1FD11955FE0100FDED82 /* TransactionTests.m */; };
		E856D214195615A900FB2FCF /* ArrayPropertyTests.m in Sources */ = {isa = PBXBuildFile; fileRef = E81A1FB81955FE0100FDED82 /* ArrayPropertyTests.m */; };
		E856D215195615A900FB2FCF /* ArrayTests.m in Sources */ = {isa = PBXBuildFile; fileRef = E81A1FB91955FE0100FDED82 /* ArrayTests.m */; };
		E856D216195615A900FB2FCF /* DynamicTests.m in Sources */ = {isa = PBXBuildFile; fileRef = E81A1FBA1955FE0100FDED82 /* DynamicTests.m */; };
		E856D217195615A900FB2FCF /* EnumeratorTests.m in Sources */ = {isa = PBXBuildFile; fileRef = E81A1FBB1955FE0100FDED82 /* EnumeratorTests.m */; };
		E856D218195615A900FB2FCF /* LinkTests.m in Sources */ = {isa = PBXBuildFile; fileRef = E81A1FBC1955FE0100FDED82 /* LinkTests.m */; };
		E856D219195615A900FB2FCF /* MixedTests.m in Sources */ = {isa = PBXBuildFile; fileRef = E81A1FBD1955FE0100FDED82 /* MixedTests.m */; };
		E856D21A195615A900FB2FCF /* ObjectInterfaceTests.m in Sources */ = {isa = PBXBuildFile; fileRef = E81A1FBE1955FE0100FDED82 /* ObjectInterfaceTests.m */; };
		E856D21B195615A900FB2FCF /* ObjectTests.m in Sources */ = {isa = PBXBuildFile; fileRef = E81A1FBF1955FE0100FDED82 /* ObjectTests.m */; };
		E856D21C195615A900FB2FCF /* PropertyTypeTest.mm in Sources */ = {isa = PBXBuildFile; fileRef = E81A1FC01955FE0100FDED82 /* PropertyTypeTest.mm */; };
		E856D21D195615A900FB2FCF /* QueryTests.m in Sources */ = {isa = PBXBuildFile; fileRef = E81A1FC11955FE0100FDED82 /* QueryTests.m */; };
		E856D21E195615A900FB2FCF /* RealmTests.mm in Sources */ = {isa = PBXBuildFile; fileRef = E81A1FC31955FE0100FDED82 /* RealmTests.mm */; };
		E856D21F195615B100FB2FCF /* RLMTestCase.m in Sources */ = {isa = PBXBuildFile; fileRef = E81A1FC51955FE0100FDED82 /* RLMTestCase.m */; };
		E88C370019745E5500C9963D /* RLMArray+Extension.swift in Sources */ = {isa = PBXBuildFile; fileRef = E88C36FF19745E5500C9963D /* RLMArray+Extension.swift */; };
		E88C370119745E5500C9963D /* RLMArray+Extension.swift in Sources */ = {isa = PBXBuildFile; fileRef = E88C36FF19745E5500C9963D /* RLMArray+Extension.swift */; };
		E88C370319745EA200C9963D /* RLMObject+Extension.swift in Sources */ = {isa = PBXBuildFile; fileRef = E88C370219745EA200C9963D /* RLMObject+Extension.swift */; };
		E88C370419745EA200C9963D /* RLMObject+Extension.swift in Sources */ = {isa = PBXBuildFile; fileRef = E88C370219745EA200C9963D /* RLMObject+Extension.swift */; };
		E8917598197A1B350068ACC6 /* UnicodeTests.m in Sources */ = {isa = PBXBuildFile; fileRef = E8917597197A1B350068ACC6 /* UnicodeTests.m */; };
		E8917599197A1B350068ACC6 /* UnicodeTests.m in Sources */ = {isa = PBXBuildFile; fileRef = E8917597197A1B350068ACC6 /* UnicodeTests.m */; };
		E891759B197A1B600068ACC6 /* SwiftUnicodeTests.swift in Sources */ = {isa = PBXBuildFile; fileRef = E891759A197A1B600068ACC6 /* SwiftUnicodeTests.swift */; };
		E8951F02196C96DE00D6461C /* RLMRealm_Dynamic.h in Headers */ = {isa = PBXBuildFile; fileRef = E8951F01196C96DE00D6461C /* RLMRealm_Dynamic.h */; };
		E8951F03196C96DE00D6461C /* RLMRealm_Dynamic.h in Headers */ = {isa = PBXBuildFile; fileRef = E8951F01196C96DE00D6461C /* RLMRealm_Dynamic.h */; };
		E8A5DEED1968E520006A50F6 /* RLMPredicateUtil.m in Sources */ = {isa = PBXBuildFile; fileRef = E8A543AE195C9C9E00990A20 /* RLMPredicateUtil.m */; };
		E8A5DEEE1968E521006A50F6 /* RLMPredicateUtil.m in Sources */ = {isa = PBXBuildFile; fileRef = E8A543AE195C9C9E00990A20 /* RLMPredicateUtil.m */; };
		E8CA00FE1973B5AB00C628D8 /* RLMRealm_Dynamic.h in Headers */ = {isa = PBXBuildFile; fileRef = E8951F01196C96DE00D6461C /* RLMRealm_Dynamic.h */; settings = {ATTRIBUTES = (Public, ); }; };
		E8CA00FF1973B5AC00C628D8 /* RLMRealm_Dynamic.h in Headers */ = {isa = PBXBuildFile; fileRef = E8951F01196C96DE00D6461C /* RLMRealm_Dynamic.h */; settings = {ATTRIBUTES = (Public, ); }; };
		E8CA1114196DC1B90044F8AA /* Realm.framework in Frameworks */ = {isa = PBXBuildFile; fileRef = E856D1D5195614A300FB2FCF /* Realm.framework */; };
		E8CA1115196DC1C90044F8AA /* TestFramework.h in Headers */ = {isa = PBXBuildFile; fileRef = E8FE4159196DBA7C00073FBB /* TestFramework.h */; settings = {ATTRIBUTES = (Public, ); }; };
		E8D89B9E1955FC6D00CF2B9A /* Realm.h in Headers */ = {isa = PBXBuildFile; fileRef = E8D89B9D1955FC6D00CF2B9A /* Realm.h */; settings = {ATTRIBUTES = (Public, ); }; };
		E8D89BA41955FC6D00CF2B9A /* Realm.framework in Frameworks */ = {isa = PBXBuildFile; fileRef = E8D89B981955FC6D00CF2B9A /* Realm.framework */; };
		E8F8D905196CB87E00475368 /* RLMSwiftSupport.swift in Sources */ = {isa = PBXBuildFile; fileRef = E8F8D904196CB87E00475368 /* RLMSwiftSupport.swift */; };
		E8F8D906196CB87E00475368 /* RLMSwiftSupport.swift in Sources */ = {isa = PBXBuildFile; fileRef = E8F8D904196CB87E00475368 /* RLMSwiftSupport.swift */; };
		E8F8D908196CB89100475368 /* Realm-Bridging-Header.h in Headers */ = {isa = PBXBuildFile; fileRef = E8F8D907196CB89100475368 /* Realm-Bridging-Header.h */; settings = {ATTRIBUTES = (Public, ); }; };
		E8F8D909196CB89100475368 /* Realm-Bridging-Header.h in Headers */ = {isa = PBXBuildFile; fileRef = E8F8D907196CB89100475368 /* Realm-Bridging-Header.h */; settings = {ATTRIBUTES = (Public, ); }; };
		E8F8D90C196CB8DD00475368 /* SwiftTestCase.swift in Sources */ = {isa = PBXBuildFile; fileRef = E8F8D90A196CB8DD00475368 /* SwiftTestCase.swift */; };
		E8F8D90E196CB8DD00475368 /* SwiftTestObjects.swift in Sources */ = {isa = PBXBuildFile; fileRef = E8F8D90B196CB8DD00475368 /* SwiftTestObjects.swift */; };
		E8FE415A196DBA7C00073FBB /* TestFramework.h in Headers */ = {isa = PBXBuildFile; fileRef = E8FE4159196DBA7C00073FBB /* TestFramework.h */; settings = {ATTRIBUTES = (Public, ); }; };
		E8FE415F196DBAB000073FBB /* Realm.framework in Frameworks */ = {isa = PBXBuildFile; fileRef = E8D89B981955FC6D00CF2B9A /* Realm.framework */; };
		E8FE4162196DBABD00073FBB /* TestFramework.framework in Frameworks */ = {isa = PBXBuildFile; fileRef = E8FE4140196DBA6700073FBB /* TestFramework.framework */; };
/* End PBXBuildFile section */

/* Begin PBXContainerItemProxy section */
		3F1A5E951992FD4800F45F4C /* PBXContainerItemProxy */ = {
			isa = PBXContainerItemProxy;
			containerPortal = E8D89B8F1955FC6D00CF2B9A /* Project object */;
			proxyType = 1;
			remoteGlobalIDString = 3F1A5E711992EB7400F45F4C;
			remoteInfo = TestHost;
		};
		3F3243C119A6C7F90035E94B /* PBXContainerItemProxy */ = {
			isa = PBXContainerItemProxy;
			containerPortal = E8D89B8F1955FC6D00CF2B9A /* Project object */;
			proxyType = 1;
			remoteGlobalIDString = E856D1D4195614A300FB2FCF;
			remoteInfo = iOS;
		};
		3F8DCA6019930F580008BD7F /* PBXContainerItemProxy */ = {
			isa = PBXContainerItemProxy;
			containerPortal = E8D89B8F1955FC6D00CF2B9A /* Project object */;
			proxyType = 1;
			remoteGlobalIDString = 3F1A5E711992EB7400F45F4C;
			remoteInfo = TestHost;
		};
		3F8DCA7F19930FF70008BD7F /* PBXContainerItemProxy */ = {
			isa = PBXContainerItemProxy;
			containerPortal = E8D89B8F1955FC6D00CF2B9A /* Project object */;
			proxyType = 1;
			remoteGlobalIDString = E856D1D4195614A300FB2FCF;
			remoteInfo = iOS;
		};
		E807374219561B26007200C9 /* PBXContainerItemProxy */ = {
			isa = PBXContainerItemProxy;
			containerPortal = E8D89B8F1955FC6D00CF2B9A /* Project object */;
			proxyType = 1;
			remoteGlobalIDString = E856D1D4195614A300FB2FCF;
			remoteInfo = iOS;
		};
		E807374419561B26007200C9 /* PBXContainerItemProxy */ = {
			isa = PBXContainerItemProxy;
			containerPortal = E8D89B8F1955FC6D00CF2B9A /* Project object */;
			proxyType = 1;
			remoteGlobalIDString = E856D1D4195614A300FB2FCF;
			remoteInfo = iOS;
		};
		E81A20081955FE3B00FDED82 /* PBXContainerItemProxy */ = {
			isa = PBXContainerItemProxy;
			containerPortal = E8D89B8F1955FC6D00CF2B9A /* Project object */;
			proxyType = 1;
			remoteGlobalIDString = E8D89B971955FC6D00CF2B9A;
			remoteInfo = Realm;
		};
		E856D1E1195614A400FB2FCF /* PBXContainerItemProxy */ = {
			isa = PBXContainerItemProxy;
			containerPortal = E8D89B8F1955FC6D00CF2B9A /* Project object */;
			proxyType = 1;
			remoteGlobalIDString = E856D1D4195614A300FB2FCF;
			remoteInfo = iOS;
		};
		E88AAAF0195603B700AA2020 /* PBXContainerItemProxy */ = {
			isa = PBXContainerItemProxy;
			containerPortal = E8D89B8F1955FC6D00CF2B9A /* Project object */;
			proxyType = 1;
			remoteGlobalIDString = E8D89B971955FC6D00CF2B9A;
			remoteInfo = Realm;
		};
		E88AAAF2195603B700AA2020 /* PBXContainerItemProxy */ = {
			isa = PBXContainerItemProxy;
			containerPortal = E8D89B8F1955FC6D00CF2B9A /* Project object */;
			proxyType = 1;
			remoteGlobalIDString = E8D89B971955FC6D00CF2B9A;
			remoteInfo = Realm;
		};
		E8CA1112196DC1A90044F8AA /* PBXContainerItemProxy */ = {
			isa = PBXContainerItemProxy;
			containerPortal = E8D89B8F1955FC6D00CF2B9A /* Project object */;
			proxyType = 1;
			remoteGlobalIDString = E856D1D4195614A300FB2FCF;
			remoteInfo = iOS;
		};
		E8CA1118196DC23F0044F8AA /* PBXContainerItemProxy */ = {
			isa = PBXContainerItemProxy;
			containerPortal = E8D89B8F1955FC6D00CF2B9A /* Project object */;
			proxyType = 1;
			remoteGlobalIDString = E8CA10F8196DC18A0044F8AA;
			remoteInfo = iOSTestFramework;
		};
		E8D89BA51955FC6D00CF2B9A /* PBXContainerItemProxy */ = {
			isa = PBXContainerItemProxy;
			containerPortal = E8D89B8F1955FC6D00CF2B9A /* Project object */;
			proxyType = 1;
			remoteGlobalIDString = E8D89B971955FC6D00CF2B9A;
			remoteInfo = Realm;
		};
		E8FE415D196DBAAA00073FBB /* PBXContainerItemProxy */ = {
			isa = PBXContainerItemProxy;
			containerPortal = E8D89B8F1955FC6D00CF2B9A /* Project object */;
			proxyType = 1;
			remoteGlobalIDString = E8D89B971955FC6D00CF2B9A;
			remoteInfo = OSX;
		};
		E8FE4160196DBAB500073FBB /* PBXContainerItemProxy */ = {
			isa = PBXContainerItemProxy;
			containerPortal = E8D89B8F1955FC6D00CF2B9A /* Project object */;
			proxyType = 1;
			remoteGlobalIDString = E8018EAB196DCB86008F63C4;
			remoteInfo = OSXTestFramework;
		};
/* End PBXContainerItemProxy section */

/* Begin PBXFileReference section */
		0207AB7C195DF9FB007EFB12 /* RLMMigration_Private.h */ = {isa = PBXFileReference; fileEncoding = 4; lastKnownFileType = sourcecode.c.h; path = RLMMigration_Private.h; sourceTree = "<group>"; };
		0207AB7D195DF9FB007EFB12 /* RLMMigration.h */ = {isa = PBXFileReference; fileEncoding = 4; lastKnownFileType = sourcecode.c.h; path = RLMMigration.h; sourceTree = "<group>"; };
		0207AB7E195DF9FB007EFB12 /* RLMMigration.mm */ = {isa = PBXFileReference; fileEncoding = 4; lastKnownFileType = sourcecode.cpp.objcpp; path = RLMMigration.mm; sourceTree = "<group>"; };
		0207AB85195DFA15007EFB12 /* MigrationTests.mm */ = {isa = PBXFileReference; fileEncoding = 4; lastKnownFileType = sourcecode.cpp.objcpp; path = MigrationTests.mm; sourceTree = "<group>"; };
		0207AB86195DFA15007EFB12 /* SchemaTests.mm */ = {isa = PBXFileReference; fileEncoding = 4; lastKnownFileType = sourcecode.cpp.objcpp; path = SchemaTests.mm; sourceTree = "<group>"; };
		024E6093198B2D51002FA042 /* RLMPlatform.h */ = {isa = PBXFileReference; fileEncoding = 4; lastKnownFileType = sourcecode.c.h; path = RLMPlatform.h; sourceTree = "<group>"; };
		024E6096198B2D59002FA042 /* RLMPlatform.h */ = {isa = PBXFileReference; fileEncoding = 4; lastKnownFileType = sourcecode.c.h; path = RLMPlatform.h; sourceTree = "<group>"; };
		26F3CA681986CC86004623E1 /* SwiftPropertyTypeTest.swift */ = {isa = PBXFileReference; fileEncoding = 4; lastKnownFileType = sourcecode.swift; path = SwiftPropertyTypeTest.swift; sourceTree = "<group>"; };
		3F04EA2D1992BEE400C2CE2E /* PerformanceTests.m */ = {isa = PBXFileReference; fileEncoding = 4; lastKnownFileType = sourcecode.c.objc; path = PerformanceTests.m; sourceTree = "<group>"; };
		3F1A5E721992EB7400F45F4C /* TestHost.app */ = {isa = PBXFileReference; explicitFileType = wrapper.application; includeInIndex = 0; path = TestHost.app; sourceTree = BUILT_PRODUCTS_DIR; };
		3F20DA2019BE1EA6007DE308 /* RLMUpdateChecker.hpp */ = {isa = PBXFileReference; fileEncoding = 4; lastKnownFileType = sourcecode.cpp.h; path = RLMUpdateChecker.hpp; sourceTree = "<group>"; };
		3F20DA2119BE1EA6007DE308 /* RLMUpdateChecker.mm */ = {isa = PBXFileReference; fileEncoding = 4; lastKnownFileType = sourcecode.cpp.objcpp; path = RLMUpdateChecker.mm; sourceTree = "<group>"; };
		3F44109E19953F5900223146 /* RLMTestObjects.h */ = {isa = PBXFileReference; lastKnownFileType = sourcecode.c.h; path = RLMTestObjects.h; sourceTree = "<group>"; };
		3F8DCA5019930EED0008BD7F /* Info.plist */ = {isa = PBXFileReference; fileEncoding = 4; lastKnownFileType = text.plist.xml; name = Info.plist; path = Realm/Tests/TestHost/Info.plist; sourceTree = SOURCE_ROOT; };
		3F8DCA5119930EED0008BD7F /* main.m */ = {isa = PBXFileReference; fileEncoding = 4; lastKnownFileType = sourcecode.c.objc; name = main.m; path = Realm/Tests/TestHost/main.m; sourceTree = SOURCE_ROOT; };
		3F8DCA5719930F550008BD7F /* iOS Device Tests.xctest */ = {isa = PBXFileReference; explicitFileType = wrapper.cfbundle; includeInIndex = 0; path = "iOS Device Tests.xctest"; sourceTree = BUILT_PRODUCTS_DIR; };
		3FE79FF719BA6A5900780C9A /* RLMSwiftSupport.h */ = {isa = PBXFileReference; fileEncoding = 4; lastKnownFileType = sourcecode.c.h; path = RLMSwiftSupport.h; sourceTree = "<group>"; };
		E81A1F621955FC9300FDED82 /* Realm-Info.plist */ = {isa = PBXFileReference; fileEncoding = 4; lastKnownFileType = text.plist.xml; path = "Realm-Info.plist"; sourceTree = "<group>"; };
		E81A1F631955FC9300FDED82 /* RLMAccessor.h */ = {isa = PBXFileReference; fileEncoding = 4; lastKnownFileType = sourcecode.c.h; path = RLMAccessor.h; sourceTree = "<group>"; };
		E81A1F641955FC9300FDED82 /* RLMAccessor.mm */ = {isa = PBXFileReference; fileEncoding = 4; lastKnownFileType = sourcecode.cpp.objcpp; path = RLMAccessor.mm; sourceTree = "<group>"; };
		E81A1F651955FC9300FDED82 /* RLMArray_Private.hpp */ = {isa = PBXFileReference; fileEncoding = 4; lastKnownFileType = sourcecode.cpp.h; path = RLMArray_Private.hpp; sourceTree = "<group>"; };
		E81A1F661955FC9300FDED82 /* RLMArray.h */ = {isa = PBXFileReference; fileEncoding = 4; lastKnownFileType = sourcecode.c.h; path = RLMArray.h; sourceTree = "<group>"; };
		E81A1F671955FC9300FDED82 /* RLMArray.mm */ = {isa = PBXFileReference; fileEncoding = 4; lastKnownFileType = sourcecode.cpp.objcpp; path = RLMArray.mm; sourceTree = "<group>"; };
		E81A1F691955FC9300FDED82 /* RLMArrayLinkView.mm */ = {isa = PBXFileReference; fileEncoding = 4; lastKnownFileType = sourcecode.cpp.objcpp; path = RLMArrayLinkView.mm; sourceTree = "<group>"; };
		E81A1F6A1955FC9300FDED82 /* RLMArrayTableView.mm */ = {isa = PBXFileReference; fileEncoding = 4; lastKnownFileType = sourcecode.cpp.objcpp; path = RLMArrayTableView.mm; sourceTree = "<group>"; };
		E81A1F6B1955FC9300FDED82 /* RLMConstants.h */ = {isa = PBXFileReference; fileEncoding = 4; lastKnownFileType = sourcecode.c.h; path = RLMConstants.h; sourceTree = "<group>"; };
		E81A1F6C1955FC9300FDED82 /* RLMConstants.m */ = {isa = PBXFileReference; fileEncoding = 4; lastKnownFileType = sourcecode.c.objc; path = RLMConstants.m; sourceTree = "<group>"; };
		E81A1F6D1955FC9300FDED82 /* RLMObject_Private.h */ = {isa = PBXFileReference; fileEncoding = 4; lastKnownFileType = sourcecode.c.h; path = RLMObject_Private.h; sourceTree = "<group>"; };
		E81A1F6E1955FC9300FDED82 /* RLMObject.h */ = {isa = PBXFileReference; fileEncoding = 4; lastKnownFileType = sourcecode.c.h; path = RLMObject.h; sourceTree = "<group>"; };
		E81A1F6F1955FC9300FDED82 /* RLMObject.mm */ = {isa = PBXFileReference; fileEncoding = 4; lastKnownFileType = sourcecode.cpp.objcpp; path = RLMObject.mm; sourceTree = "<group>"; };
		E81A1F701955FC9300FDED82 /* RLMObjectSchema_Private.hpp */ = {isa = PBXFileReference; fileEncoding = 4; lastKnownFileType = sourcecode.cpp.h; path = RLMObjectSchema_Private.hpp; sourceTree = "<group>"; };
		E81A1F711955FC9300FDED82 /* RLMObjectSchema.h */ = {isa = PBXFileReference; fileEncoding = 4; lastKnownFileType = sourcecode.c.h; path = RLMObjectSchema.h; sourceTree = "<group>"; };
		E81A1F721955FC9300FDED82 /* RLMObjectSchema.mm */ = {isa = PBXFileReference; fileEncoding = 4; lastKnownFileType = sourcecode.cpp.objcpp; path = RLMObjectSchema.mm; sourceTree = "<group>"; };
		E81A1F731955FC9300FDED82 /* RLMObjectStore.hpp */ = {isa = PBXFileReference; fileEncoding = 4; lastKnownFileType = sourcecode.cpp.h; path = RLMObjectStore.hpp; sourceTree = "<group>"; };
		E81A1F741955FC9300FDED82 /* RLMObjectStore.mm */ = {isa = PBXFileReference; fileEncoding = 4; lastKnownFileType = sourcecode.cpp.objcpp; path = RLMObjectStore.mm; sourceTree = "<group>"; };
		E81A1F751955FC9300FDED82 /* RLMProperty_Private.h */ = {isa = PBXFileReference; fileEncoding = 4; lastKnownFileType = sourcecode.c.h; path = RLMProperty_Private.h; sourceTree = "<group>"; };
		E81A1F761955FC9300FDED82 /* RLMProperty.h */ = {isa = PBXFileReference; fileEncoding = 4; lastKnownFileType = sourcecode.c.h; path = RLMProperty.h; sourceTree = "<group>"; };
		E81A1F771955FC9300FDED82 /* RLMProperty.m */ = {isa = PBXFileReference; fileEncoding = 4; lastKnownFileType = sourcecode.c.objc; path = RLMProperty.m; sourceTree = "<group>"; };
		E81A1F781955FC9300FDED82 /* RLMQueryUtil.hpp */ = {isa = PBXFileReference; fileEncoding = 4; lastKnownFileType = sourcecode.cpp.h; path = RLMQueryUtil.hpp; sourceTree = "<group>"; };
		E81A1F791955FC9300FDED82 /* RLMQueryUtil.mm */ = {isa = PBXFileReference; fileEncoding = 4; lastKnownFileType = sourcecode.cpp.objcpp; path = RLMQueryUtil.mm; sourceTree = "<group>"; };
		E81A1F7A1955FC9300FDED82 /* RLMRealm_Private.hpp */ = {isa = PBXFileReference; fileEncoding = 4; lastKnownFileType = sourcecode.cpp.h; path = RLMRealm_Private.hpp; sourceTree = "<group>"; };
		E81A1F7B1955FC9300FDED82 /* RLMRealm.h */ = {isa = PBXFileReference; fileEncoding = 4; lastKnownFileType = sourcecode.c.h; path = RLMRealm.h; sourceTree = "<group>"; };
		E81A1F7C1955FC9300FDED82 /* RLMRealm.mm */ = {isa = PBXFileReference; fileEncoding = 4; lastKnownFileType = sourcecode.cpp.objcpp; path = RLMRealm.mm; sourceTree = "<group>"; };
		E81A1F7D1955FC9300FDED82 /* RLMSchema_Private.h */ = {isa = PBXFileReference; fileEncoding = 4; lastKnownFileType = sourcecode.c.h; path = RLMSchema_Private.h; sourceTree = "<group>"; };
		E81A1F7E1955FC9300FDED82 /* RLMSchema.h */ = {isa = PBXFileReference; fileEncoding = 4; lastKnownFileType = sourcecode.c.h; path = RLMSchema.h; sourceTree = "<group>"; };
		E81A1F7F1955FC9300FDED82 /* RLMSchema.mm */ = {isa = PBXFileReference; fileEncoding = 4; lastKnownFileType = sourcecode.cpp.objcpp; path = RLMSchema.mm; sourceTree = "<group>"; };
		E81A1F811955FC9300FDED82 /* RLMUtil.hpp */ = {isa = PBXFileReference; fileEncoding = 4; lastKnownFileType = sourcecode.cpp.h; path = RLMUtil.hpp; sourceTree = "<group>"; };
		E81A1F821955FC9300FDED82 /* RLMUtil.mm */ = {isa = PBXFileReference; fileEncoding = 4; lastKnownFileType = sourcecode.cpp.objcpp; path = RLMUtil.mm; sourceTree = "<group>"; };
		E81A1FB31955FCE000FDED82 /* CHANGELOG.md */ = {isa = PBXFileReference; lastKnownFileType = net.daringfireball.markdown; path = CHANGELOG.md; sourceTree = "<group>"; };
		E81A1FB41955FCE000FDED82 /* LICENSE */ = {isa = PBXFileReference; lastKnownFileType = text; path = LICENSE; sourceTree = "<group>"; };
		E81A1FB81955FE0100FDED82 /* ArrayPropertyTests.m */ = {isa = PBXFileReference; fileEncoding = 4; lastKnownFileType = sourcecode.c.objc; path = ArrayPropertyTests.m; sourceTree = "<group>"; };
		E81A1FB91955FE0100FDED82 /* ArrayTests.m */ = {isa = PBXFileReference; fileEncoding = 4; lastKnownFileType = sourcecode.c.objc; path = ArrayTests.m; sourceTree = "<group>"; };
		E81A1FBA1955FE0100FDED82 /* DynamicTests.m */ = {isa = PBXFileReference; fileEncoding = 4; lastKnownFileType = sourcecode.c.objc; path = DynamicTests.m; sourceTree = "<group>"; };
		E81A1FBB1955FE0100FDED82 /* EnumeratorTests.m */ = {isa = PBXFileReference; fileEncoding = 4; lastKnownFileType = sourcecode.c.objc; path = EnumeratorTests.m; sourceTree = "<group>"; };
		E81A1FBC1955FE0100FDED82 /* LinkTests.m */ = {isa = PBXFileReference; fileEncoding = 4; lastKnownFileType = sourcecode.c.objc; path = LinkTests.m; sourceTree = "<group>"; };
		E81A1FBD1955FE0100FDED82 /* MixedTests.m */ = {isa = PBXFileReference; fileEncoding = 4; lastKnownFileType = sourcecode.c.objc; path = MixedTests.m; sourceTree = "<group>"; };
		E81A1FBE1955FE0100FDED82 /* ObjectInterfaceTests.m */ = {isa = PBXFileReference; fileEncoding = 4; lastKnownFileType = sourcecode.c.objc; path = ObjectInterfaceTests.m; sourceTree = "<group>"; };
		E81A1FBF1955FE0100FDED82 /* ObjectTests.m */ = {isa = PBXFileReference; fileEncoding = 4; lastKnownFileType = sourcecode.c.objc; path = ObjectTests.m; sourceTree = "<group>"; };
		E81A1FC01955FE0100FDED82 /* PropertyTypeTest.mm */ = {isa = PBXFileReference; fileEncoding = 4; lastKnownFileType = sourcecode.cpp.objcpp; path = PropertyTypeTest.mm; sourceTree = "<group>"; };
		E81A1FC11955FE0100FDED82 /* QueryTests.m */ = {isa = PBXFileReference; fileEncoding = 4; lastKnownFileType = sourcecode.c.objc; path = QueryTests.m; sourceTree = "<group>"; };
		E81A1FC21955FE0100FDED82 /* RealmTests-Info.plist */ = {isa = PBXFileReference; fileEncoding = 4; lastKnownFileType = text.plist.xml; path = "RealmTests-Info.plist"; sourceTree = "<group>"; };
		E81A1FC31955FE0100FDED82 /* RealmTests.mm */ = {isa = PBXFileReference; fileEncoding = 4; lastKnownFileType = sourcecode.cpp.objcpp; path = RealmTests.mm; sourceTree = "<group>"; xcLanguageSpecificationIdentifier = xcode.lang.objc; };
		E81A1FC41955FE0100FDED82 /* RLMTestCase.h */ = {isa = PBXFileReference; fileEncoding = 4; lastKnownFileType = sourcecode.c.h; path = RLMTestCase.h; sourceTree = "<group>"; };
		E81A1FC51955FE0100FDED82 /* RLMTestCase.m */ = {isa = PBXFileReference; fileEncoding = 4; lastKnownFileType = sourcecode.c.objc; path = RLMTestCase.m; sourceTree = "<group>"; };
		E81A1FC71955FE0100FDED82 /* RLMTestObjects.m */ = {isa = PBXFileReference; fileEncoding = 4; lastKnownFileType = sourcecode.c.objc; path = RLMTestObjects.m; sourceTree = "<group>"; };
		E81A1FD01955FE0100FDED82 /* SwiftRealmTests.swift */ = {isa = PBXFileReference; fileEncoding = 4; lastKnownFileType = sourcecode.swift; path = SwiftRealmTests.swift; sourceTree = "<group>"; };
		E81A1FD11955FE0100FDED82 /* TransactionTests.m */ = {isa = PBXFileReference; fileEncoding = 4; lastKnownFileType = sourcecode.c.objc; path = TransactionTests.m; sourceTree = "<group>"; };
		E82FA60A195632F20043A3C3 /* SwiftArrayPropertyTests.swift */ = {isa = PBXFileReference; fileEncoding = 4; lastKnownFileType = sourcecode.swift; path = SwiftArrayPropertyTests.swift; sourceTree = "<group>"; };
		E82FA60B195632F20043A3C3 /* SwiftArrayTests.swift */ = {isa = PBXFileReference; fileEncoding = 4; lastKnownFileType = sourcecode.swift; path = SwiftArrayTests.swift; sourceTree = "<group>"; };
		E82FA60D195632F20043A3C3 /* SwiftLinkTests.swift */ = {isa = PBXFileReference; fileEncoding = 4; lastKnownFileType = sourcecode.swift; path = SwiftLinkTests.swift; sourceTree = "<group>"; };
		E82FA60F195632F20043A3C3 /* SwiftObjectInterfaceTests.swift */ = {isa = PBXFileReference; fileEncoding = 4; lastKnownFileType = sourcecode.swift; path = SwiftObjectInterfaceTests.swift; sourceTree = "<group>"; };
		E83AF538196DDE58002275B2 /* SwiftDynamicTests.swift */ = {isa = PBXFileReference; fileEncoding = 4; lastKnownFileType = sourcecode.swift; path = SwiftDynamicTests.swift; sourceTree = "<group>"; };
		E844CC62196DE91F0005A5E7 /* SwiftMixedTests.swift */ = {isa = PBXFileReference; fileEncoding = 4; lastKnownFileType = sourcecode.swift; path = SwiftMixedTests.swift; sourceTree = "<group>"; };
		E856D1D5195614A300FB2FCF /* Realm.framework */ = {isa = PBXFileReference; explicitFileType = wrapper.framework; includeInIndex = 0; path = Realm.framework; sourceTree = BUILT_PRODUCTS_DIR; };
		E856D1DF195614A400FB2FCF /* iOS Tests.xctest */ = {isa = PBXFileReference; explicitFileType = wrapper.cfbundle; includeInIndex = 0; path = "iOS Tests.xctest"; sourceTree = BUILT_PRODUCTS_DIR; };
		E88C36FF19745E5500C9963D /* RLMArray+Extension.swift */ = {isa = PBXFileReference; fileEncoding = 4; lastKnownFileType = sourcecode.swift; path = "RLMArray+Extension.swift"; sourceTree = "<group>"; };
		E88C370219745EA200C9963D /* RLMObject+Extension.swift */ = {isa = PBXFileReference; fileEncoding = 4; lastKnownFileType = sourcecode.swift; path = "RLMObject+Extension.swift"; sourceTree = "<group>"; };
		E8917597197A1B350068ACC6 /* UnicodeTests.m */ = {isa = PBXFileReference; fileEncoding = 4; lastKnownFileType = sourcecode.c.objc; path = UnicodeTests.m; sourceTree = "<group>"; };
		E891759A197A1B600068ACC6 /* SwiftUnicodeTests.swift */ = {isa = PBXFileReference; fileEncoding = 4; lastKnownFileType = sourcecode.swift; path = SwiftUnicodeTests.swift; sourceTree = "<group>"; };
		E8951F01196C96DE00D6461C /* RLMRealm_Dynamic.h */ = {isa = PBXFileReference; fileEncoding = 4; lastKnownFileType = sourcecode.c.h; path = RLMRealm_Dynamic.h; sourceTree = "<group>"; };
		E8A543AD195C9C9E00990A20 /* RLMPredicateUtil.h */ = {isa = PBXFileReference; fileEncoding = 4; lastKnownFileType = sourcecode.c.h; path = RLMPredicateUtil.h; sourceTree = "<group>"; };
		E8A543AE195C9C9E00990A20 /* RLMPredicateUtil.m */ = {isa = PBXFileReference; fileEncoding = 4; lastKnownFileType = sourcecode.c.objc; path = RLMPredicateUtil.m; sourceTree = "<group>"; };
		E8CA10F9196DC18A0044F8AA /* TestFramework.framework */ = {isa = PBXFileReference; explicitFileType = wrapper.framework; includeInIndex = 0; path = TestFramework.framework; sourceTree = BUILT_PRODUCTS_DIR; };
		E8D89B981955FC6D00CF2B9A /* Realm.framework */ = {isa = PBXFileReference; explicitFileType = wrapper.framework; includeInIndex = 0; path = Realm.framework; sourceTree = BUILT_PRODUCTS_DIR; };
		E8D89B9D1955FC6D00CF2B9A /* Realm.h */ = {isa = PBXFileReference; lastKnownFileType = sourcecode.c.h; path = Realm.h; sourceTree = "<group>"; };
		E8D89BA31955FC6D00CF2B9A /* OSX Tests.xctest */ = {isa = PBXFileReference; explicitFileType = wrapper.cfbundle; includeInIndex = 0; path = "OSX Tests.xctest"; sourceTree = BUILT_PRODUCTS_DIR; };
		E8F8D904196CB87E00475368 /* RLMSwiftSupport.swift */ = {isa = PBXFileReference; fileEncoding = 4; lastKnownFileType = sourcecode.swift; path = RLMSwiftSupport.swift; sourceTree = "<group>"; };
		E8F8D907196CB89100475368 /* Realm-Bridging-Header.h */ = {isa = PBXFileReference; fileEncoding = 4; lastKnownFileType = sourcecode.c.h; path = "Realm-Bridging-Header.h"; sourceTree = "<group>"; };
		E8F8D90A196CB8DD00475368 /* SwiftTestCase.swift */ = {isa = PBXFileReference; fileEncoding = 4; lastKnownFileType = sourcecode.swift; name = SwiftTestCase.swift; path = Swift/SwiftTestCase.swift; sourceTree = "<group>"; };
		E8F8D90B196CB8DD00475368 /* SwiftTestObjects.swift */ = {isa = PBXFileReference; fileEncoding = 4; lastKnownFileType = sourcecode.swift; name = SwiftTestObjects.swift; path = Swift/SwiftTestObjects.swift; sourceTree = "<group>"; };
		E8FE4140196DBA6700073FBB /* TestFramework.framework */ = {isa = PBXFileReference; explicitFileType = wrapper.framework; includeInIndex = 0; path = TestFramework.framework; sourceTree = BUILT_PRODUCTS_DIR; };
		E8FE4159196DBA7C00073FBB /* TestFramework.h */ = {isa = PBXFileReference; fileEncoding = 4; lastKnownFileType = sourcecode.c.h; path = TestFramework.h; sourceTree = "<group>"; };
/* End PBXFileReference section */

/* Begin PBXFrameworksBuildPhase section */
		3F1A5E6F1992EB7400F45F4C /* Frameworks */ = {
			isa = PBXFrameworksBuildPhase;
			buildActionMask = 2147483647;
			files = (
				3F3243C019A6C7ED0035E94B /* Realm.framework in Frameworks */,
			);
			runOnlyForDeploymentPostprocessing = 0;
		};
		3F8DCA5419930F550008BD7F /* Frameworks */ = {
			isa = PBXFrameworksBuildPhase;
			buildActionMask = 2147483647;
			files = (
			);
			runOnlyForDeploymentPostprocessing = 0;
		};
		E856D1DC195614A400FB2FCF /* Frameworks */ = {
			isa = PBXFrameworksBuildPhase;
			buildActionMask = 2147483647;
			files = (
				E856D1E0195614A400FB2FCF /* Realm.framework in Frameworks */,
			);
			runOnlyForDeploymentPostprocessing = 0;
		};
		E8CA10F5196DC18A0044F8AA /* Frameworks */ = {
			isa = PBXFrameworksBuildPhase;
			buildActionMask = 2147483647;
			files = (
				E8CA1114196DC1B90044F8AA /* Realm.framework in Frameworks */,
			);
			runOnlyForDeploymentPostprocessing = 0;
		};
		E8D89BA01955FC6D00CF2B9A /* Frameworks */ = {
			isa = PBXFrameworksBuildPhase;
			buildActionMask = 2147483647;
			files = (
				E8D89BA41955FC6D00CF2B9A /* Realm.framework in Frameworks */,
				E8FE4162196DBABD00073FBB /* TestFramework.framework in Frameworks */,
			);
			runOnlyForDeploymentPostprocessing = 0;
		};
		E8FE413C196DBA6700073FBB /* Frameworks */ = {
			isa = PBXFrameworksBuildPhase;
			buildActionMask = 2147483647;
			files = (
				E8FE415F196DBAB000073FBB /* Realm.framework in Frameworks */,
			);
			runOnlyForDeploymentPostprocessing = 0;
		};
/* End PBXFrameworksBuildPhase section */

/* Begin PBXGroup section */
		024E6092198B2D51002FA042 /* ios */ = {
			isa = PBXGroup;
			children = (
				024E6093198B2D51002FA042 /* RLMPlatform.h */,
			);
			path = ios;
			sourceTree = "<group>";
		};
		024E6095198B2D59002FA042 /* osx */ = {
			isa = PBXGroup;
			children = (
				024E6096198B2D59002FA042 /* RLMPlatform.h */,
			);
			path = osx;
			sourceTree = "<group>";
		};
		3F1A5E731992EB7400F45F4C /* TestHost */ = {
			isa = PBXGroup;
			children = (
				3F8DCA5019930EED0008BD7F /* Info.plist */,
				3F8DCA5119930EED0008BD7F /* main.m */,
			);
			name = TestHost;
			path = ../../TestHost;
			sourceTree = "<group>";
		};
		E81A1FC81955FE0100FDED82 /* Swift */ = {
			isa = PBXGroup;
			children = (
				E82FA60A195632F20043A3C3 /* SwiftArrayPropertyTests.swift */,
				E82FA60B195632F20043A3C3 /* SwiftArrayTests.swift */,
				E83AF538196DDE58002275B2 /* SwiftDynamicTests.swift */,
				E82FA60D195632F20043A3C3 /* SwiftLinkTests.swift */,
				E844CC62196DE91F0005A5E7 /* SwiftMixedTests.swift */,
				E82FA60F195632F20043A3C3 /* SwiftObjectInterfaceTests.swift */,
				26F3CA681986CC86004623E1 /* SwiftPropertyTypeTest.swift */,
				E81A1FD01955FE0100FDED82 /* SwiftRealmTests.swift */,
				E891759A197A1B600068ACC6 /* SwiftUnicodeTests.swift */,
			);
			path = Swift;
			sourceTree = "<group>";
		};
		E81A20061955FE1600FDED82 /* Objective-C */ = {
			isa = PBXGroup;
			children = (
				E81A1FB81955FE0100FDED82 /* ArrayPropertyTests.m */,
				E81A1FB91955FE0100FDED82 /* ArrayTests.m */,
				E81A1FBA1955FE0100FDED82 /* DynamicTests.m */,
				E81A1FBB1955FE0100FDED82 /* EnumeratorTests.m */,
				E81A1FBC1955FE0100FDED82 /* LinkTests.m */,
				0207AB85195DFA15007EFB12 /* MigrationTests.mm */,
				E81A1FBD1955FE0100FDED82 /* MixedTests.m */,
				E81A1FBE1955FE0100FDED82 /* ObjectInterfaceTests.m */,
				E81A1FBF1955FE0100FDED82 /* ObjectTests.m */,
				3F04EA2D1992BEE400C2CE2E /* PerformanceTests.m */,
				E81A1FC01955FE0100FDED82 /* PropertyTypeTest.mm */,
				E81A1FC11955FE0100FDED82 /* QueryTests.m */,
				E81A1FC31955FE0100FDED82 /* RealmTests.mm */,
				0207AB86195DFA15007EFB12 /* SchemaTests.mm */,
				E81A1FD11955FE0100FDED82 /* TransactionTests.m */,
				E8917597197A1B350068ACC6 /* UnicodeTests.m */,
			);
			name = "Objective-C";
			sourceTree = "<group>";
		};
		E88C36FE19745E3200C9963D /* Swift */ = {
			isa = PBXGroup;
			children = (
				E88C36FF19745E5500C9963D /* RLMArray+Extension.swift */,
				E88C370219745EA200C9963D /* RLMObject+Extension.swift */,
				E8F8D904196CB87E00475368 /* RLMSwiftSupport.swift */,
			);
			path = Swift;
			sourceTree = "<group>";
		};
		E8D89B8E1955FC6D00CF2B9A = {
			isa = PBXGroup;
			children = (
				E81A1FB41955FCE000FDED82 /* LICENSE */,
				E8D89B991955FC6D00CF2B9A /* Products */,
				E8D89B9A1955FC6D00CF2B9A /* Realm */,
				E8D89BA71955FC6D00CF2B9A /* Tests */,
				E81A1FB31955FCE000FDED82 /* CHANGELOG.md */,
			);
			sourceTree = "<group>";
		};
		E8D89B991955FC6D00CF2B9A /* Products */ = {
			isa = PBXGroup;
			children = (
				3F8DCA5719930F550008BD7F /* iOS Device Tests.xctest */,
				E856D1DF195614A400FB2FCF /* iOS Tests.xctest */,
				E8D89BA31955FC6D00CF2B9A /* OSX Tests.xctest */,
				E8D89B981955FC6D00CF2B9A /* Realm.framework */,
				E856D1D5195614A300FB2FCF /* Realm.framework */,
				E8FE4140196DBA6700073FBB /* TestFramework.framework */,
				E8CA10F9196DC18A0044F8AA /* TestFramework.framework */,
				3F1A5E721992EB7400F45F4C /* TestHost.app */,
			);
			name = Products;
			sourceTree = "<group>";
		};
		E8D89B9A1955FC6D00CF2B9A /* Realm */ = {
			isa = PBXGroup;
			children = (
				024E6092198B2D51002FA042 /* ios */,
				024E6095198B2D59002FA042 /* osx */,
				E8D89B9B1955FC6D00CF2B9A /* Supporting Files */,
				E88C36FE19745E3200C9963D /* Swift */,
				E8D89B9D1955FC6D00CF2B9A /* Realm.h */,
				E81A1F631955FC9300FDED82 /* RLMAccessor.h */,
				E81A1F641955FC9300FDED82 /* RLMAccessor.mm */,
				E81A1F661955FC9300FDED82 /* RLMArray.h */,
				E81A1F671955FC9300FDED82 /* RLMArray.mm */,
				E81A1F651955FC9300FDED82 /* RLMArray_Private.hpp */,
				E81A1F691955FC9300FDED82 /* RLMArrayLinkView.mm */,
				E81A1F6A1955FC9300FDED82 /* RLMArrayTableView.mm */,
				E81A1F6B1955FC9300FDED82 /* RLMConstants.h */,
				E81A1F6C1955FC9300FDED82 /* RLMConstants.m */,
				0207AB7D195DF9FB007EFB12 /* RLMMigration.h */,
				0207AB7E195DF9FB007EFB12 /* RLMMigration.mm */,
				0207AB7C195DF9FB007EFB12 /* RLMMigration_Private.h */,
				E81A1F6E1955FC9300FDED82 /* RLMObject.h */,
				E81A1F6F1955FC9300FDED82 /* RLMObject.mm */,
				E81A1F6D1955FC9300FDED82 /* RLMObject_Private.h */,
				E81A1F711955FC9300FDED82 /* RLMObjectSchema.h */,
				E81A1F721955FC9300FDED82 /* RLMObjectSchema.mm */,
				E81A1F701955FC9300FDED82 /* RLMObjectSchema_Private.hpp */,
				E81A1F731955FC9300FDED82 /* RLMObjectStore.hpp */,
				E81A1F741955FC9300FDED82 /* RLMObjectStore.mm */,
				E81A1F761955FC9300FDED82 /* RLMProperty.h */,
				E81A1F771955FC9300FDED82 /* RLMProperty.m */,
				E81A1F751955FC9300FDED82 /* RLMProperty_Private.h */,
				E81A1F781955FC9300FDED82 /* RLMQueryUtil.hpp */,
				E81A1F791955FC9300FDED82 /* RLMQueryUtil.mm */,
				E81A1F7B1955FC9300FDED82 /* RLMRealm.h */,
				E81A1F7C1955FC9300FDED82 /* RLMRealm.mm */,
				E8951F01196C96DE00D6461C /* RLMRealm_Dynamic.h */,
				E81A1F7A1955FC9300FDED82 /* RLMRealm_Private.hpp */,
				E81A1F7E1955FC9300FDED82 /* RLMSchema.h */,
				E81A1F7F1955FC9300FDED82 /* RLMSchema.mm */,
				E81A1F7D1955FC9300FDED82 /* RLMSchema_Private.h */,
<<<<<<< HEAD
				3FE79FF719BA6A5900780C9A /* RLMSwiftSupport.h */,
=======
				3F20DA2019BE1EA6007DE308 /* RLMUpdateChecker.hpp */,
				3F20DA2119BE1EA6007DE308 /* RLMUpdateChecker.mm */,
>>>>>>> ac3931c3
				E81A1F811955FC9300FDED82 /* RLMUtil.hpp */,
				E81A1F821955FC9300FDED82 /* RLMUtil.mm */,
			);
			path = Realm;
			sourceTree = "<group>";
		};
		E8D89B9B1955FC6D00CF2B9A /* Supporting Files */ = {
			isa = PBXGroup;
			children = (
				E8F8D907196CB89100475368 /* Realm-Bridging-Header.h */,
				E81A1F621955FC9300FDED82 /* Realm-Info.plist */,
			);
			name = "Supporting Files";
			sourceTree = "<group>";
		};
		E8D89BA71955FC6D00CF2B9A /* Tests */ = {
			isa = PBXGroup;
			children = (
				E81A20061955FE1600FDED82 /* Objective-C */,
				E8D89BA81955FC6D00CF2B9A /* Supporting Files */,
				E81A1FC81955FE0100FDED82 /* Swift */,
				E8FE413A196DBA5000073FBB /* Test Framework */,
				3F1A5E731992EB7400F45F4C /* TestHost */,
			);
			name = Tests;
			path = Realm/Tests;
			sourceTree = "<group>";
		};
		E8D89BA81955FC6D00CF2B9A /* Supporting Files */ = {
			isa = PBXGroup;
			children = (
				E81A1FC21955FE0100FDED82 /* RealmTests-Info.plist */,
			);
			name = "Supporting Files";
			sourceTree = "<group>";
		};
		E8FE413A196DBA5000073FBB /* Test Framework */ = {
			isa = PBXGroup;
			children = (
				3F44109E19953F5900223146 /* RLMTestObjects.h */,
				E81A1FC71955FE0100FDED82 /* RLMTestObjects.m */,
				E8A543AD195C9C9E00990A20 /* RLMPredicateUtil.h */,
				E8A543AE195C9C9E00990A20 /* RLMPredicateUtil.m */,
				E81A1FC41955FE0100FDED82 /* RLMTestCase.h */,
				E81A1FC51955FE0100FDED82 /* RLMTestCase.m */,
				E8F8D90A196CB8DD00475368 /* SwiftTestCase.swift */,
				E8F8D90B196CB8DD00475368 /* SwiftTestObjects.swift */,
				E8FE4159196DBA7C00073FBB /* TestFramework.h */,
			);
			name = "Test Framework";
			sourceTree = "<group>";
		};
/* End PBXGroup section */

/* Begin PBXHeadersBuildPhase section */
		E856D1D2195614A300FB2FCF /* Headers */ = {
			isa = PBXHeadersBuildPhase;
			buildActionMask = 2147483647;
			files = (
				E8F8D909196CB89100475368 /* Realm-Bridging-Header.h in Headers */,
				E856D1F11956154C00FB2FCF /* Realm.h in Headers */,
				E856D1F21956154C00FB2FCF /* RLMAccessor.h in Headers */,
				E856D1F51956154C00FB2FCF /* RLMArray.h in Headers */,
				E856D1F41956154C00FB2FCF /* RLMArray_Private.hpp in Headers */,
				E856D1FA1956154C00FB2FCF /* RLMConstants.h in Headers */,
				0207AB82195DF9FB007EFB12 /* RLMMigration.h in Headers */,
				0207AB80195DF9FB007EFB12 /* RLMMigration_Private.h in Headers */,
				E856D1FD1956154C00FB2FCF /* RLMObject.h in Headers */,
				E856D1FC1956154C00FB2FCF /* RLMObject_Private.h in Headers */,
				E856D2001956154C00FB2FCF /* RLMObjectSchema.h in Headers */,
				E856D1FF1956154C00FB2FCF /* RLMObjectSchema_Private.hpp in Headers */,
				3FE79FF919BA6A5900780C9A /* RLMSwiftSupport.h in Headers */,
				E856D2021956154C00FB2FCF /* RLMObjectStore.hpp in Headers */,
				024E6094198B2D51002FA042 /* RLMPlatform.h in Headers */,
				E856D2051956154C00FB2FCF /* RLMProperty.h in Headers */,
				E856D2041956154C00FB2FCF /* RLMProperty_Private.h in Headers */,
				E856D2071956154C00FB2FCF /* RLMQueryUtil.hpp in Headers */,
				E856D20A1956154C00FB2FCF /* RLMRealm.h in Headers */,
				E8951F03196C96DE00D6461C /* RLMRealm_Dynamic.h in Headers */,
				E856D2091956154C00FB2FCF /* RLMRealm_Private.hpp in Headers */,
				E856D20D1956154C00FB2FCF /* RLMSchema.h in Headers */,
				E856D20C1956154C00FB2FCF /* RLMSchema_Private.h in Headers */,
				3F20DA2319BE1EA6007DE308 /* RLMUpdateChecker.hpp in Headers */,
				E856D2111956154C00FB2FCF /* RLMUtil.hpp in Headers */,
			);
			runOnlyForDeploymentPostprocessing = 0;
		};
		E8CA10F6196DC18A0044F8AA /* Headers */ = {
			isa = PBXHeadersBuildPhase;
			buildActionMask = 2147483647;
			files = (
				E8CA00FF1973B5AC00C628D8 /* RLMRealm_Dynamic.h in Headers */,
				3F4410A019953F6C00223146 /* RLMTestObjects.h in Headers */,
				E8CA1115196DC1C90044F8AA /* TestFramework.h in Headers */,
			);
			runOnlyForDeploymentPostprocessing = 0;
		};
		E8D89B951955FC6D00CF2B9A /* Headers */ = {
			isa = PBXHeadersBuildPhase;
			buildActionMask = 2147483647;
			files = (
				E8F8D908196CB89100475368 /* Realm-Bridging-Header.h in Headers */,
				E8D89B9E1955FC6D00CF2B9A /* Realm.h in Headers */,
				E81A1F851955FC9300FDED82 /* RLMAccessor.h in Headers */,
				E81A1F891955FC9300FDED82 /* RLMArray.h in Headers */,
				E81A1F881955FC9300FDED82 /* RLMArray_Private.hpp in Headers */,
				E81A1F921955FC9300FDED82 /* RLMConstants.h in Headers */,
				0207AB81195DF9FB007EFB12 /* RLMMigration.h in Headers */,
				0207AB7F195DF9FB007EFB12 /* RLMMigration_Private.h in Headers */,
				E81A1F961955FC9300FDED82 /* RLMObject.h in Headers */,
				E81A1F951955FC9300FDED82 /* RLMObject_Private.h in Headers */,
				E81A1F9A1955FC9300FDED82 /* RLMObjectSchema.h in Headers */,
				E81A1F991955FC9300FDED82 /* RLMObjectSchema_Private.hpp in Headers */,
				3FE79FF819BA6A5900780C9A /* RLMSwiftSupport.h in Headers */,
				E81A1F9D1955FC9300FDED82 /* RLMObjectStore.hpp in Headers */,
				024E6097198B2D59002FA042 /* RLMPlatform.h in Headers */,
				E81A1FA11955FC9300FDED82 /* RLMProperty.h in Headers */,
				E81A1FA01955FC9300FDED82 /* RLMProperty_Private.h in Headers */,
				E81A1FA41955FC9300FDED82 /* RLMQueryUtil.hpp in Headers */,
				E81A1FA81955FC9300FDED82 /* RLMRealm.h in Headers */,
				E8951F02196C96DE00D6461C /* RLMRealm_Dynamic.h in Headers */,
				E81A1FA71955FC9300FDED82 /* RLMRealm_Private.hpp in Headers */,
				E81A1FAC1955FC9300FDED82 /* RLMSchema.h in Headers */,
				E81A1FAB1955FC9300FDED82 /* RLMSchema_Private.h in Headers */,
				3F20DA2219BE1EA6007DE308 /* RLMUpdateChecker.hpp in Headers */,
				E81A1FB01955FC9300FDED82 /* RLMUtil.hpp in Headers */,
			);
			runOnlyForDeploymentPostprocessing = 0;
		};
		E8FE413D196DBA6700073FBB /* Headers */ = {
			isa = PBXHeadersBuildPhase;
			buildActionMask = 2147483647;
			files = (
				E8CA00FE1973B5AB00C628D8 /* RLMRealm_Dynamic.h in Headers */,
				3F44109F19953F6B00223146 /* RLMTestObjects.h in Headers */,
				E8FE415A196DBA7C00073FBB /* TestFramework.h in Headers */,
			);
			runOnlyForDeploymentPostprocessing = 0;
		};
/* End PBXHeadersBuildPhase section */

/* Begin PBXNativeTarget section */
		3F1A5E711992EB7400F45F4C /* TestHost */ = {
			isa = PBXNativeTarget;
			buildConfigurationList = 3F1A5E931992EB7400F45F4C /* Build configuration list for PBXNativeTarget "TestHost" */;
			buildPhases = (
				3F1A5E6E1992EB7400F45F4C /* Sources */,
				3F1A5E6F1992EB7400F45F4C /* Frameworks */,
			);
			buildRules = (
			);
			dependencies = (
				3F3243C219A6C7F90035E94B /* PBXTargetDependency */,
			);
			name = TestHost;
			productName = TestHost;
			productReference = 3F1A5E721992EB7400F45F4C /* TestHost.app */;
			productType = "com.apple.product-type.application";
		};
		3F8DCA5619930F550008BD7F /* iOS Device Tests */ = {
			isa = PBXNativeTarget;
			buildConfigurationList = 3F8DCA5D19930F550008BD7F /* Build configuration list for PBXNativeTarget "iOS Device Tests" */;
			buildPhases = (
				3F8DCA5319930F550008BD7F /* Sources */,
				3F8DCA5419930F550008BD7F /* Frameworks */,
			);
			buildRules = (
			);
			dependencies = (
				3F8DCA8019930FF70008BD7F /* PBXTargetDependency */,
				3F8DCA6119930F580008BD7F /* PBXTargetDependency */,
			);
			name = "iOS Device Tests";
			productName = "iOS Device Tests";
			productReference = 3F8DCA5719930F550008BD7F /* iOS Device Tests.xctest */;
			productType = "com.apple.product-type.bundle.unit-test";
		};
		E8018EAB196DCB86008F63C4 /* OSXTestFramework */ = {
			isa = PBXNativeTarget;
			buildConfigurationList = E8FE4153196DBA6800073FBB /* Build configuration list for PBXNativeTarget "OSXTestFramework" */;
			buildPhases = (
				E8FE413B196DBA6700073FBB /* Sources */,
				E8FE413C196DBA6700073FBB /* Frameworks */,
				E8FE413D196DBA6700073FBB /* Headers */,
				E8FE413E196DBA6700073FBB /* Resources */,
			);
			buildRules = (
			);
			dependencies = (
				E8FE415E196DBAAA00073FBB /* PBXTargetDependency */,
			);
			name = OSXTestFramework;
			productName = OSXTestFramework;
			productReference = E8FE4140196DBA6700073FBB /* TestFramework.framework */;
			productType = "com.apple.product-type.framework";
		};
		E856D1D4195614A300FB2FCF /* iOS */ = {
			isa = PBXNativeTarget;
			buildConfigurationList = E856D1E8195614A400FB2FCF /* Build configuration list for PBXNativeTarget "iOS" */;
			buildPhases = (
				E856D1EE1956151D00FB2FCF /* Download Core */,
				E856D1D0195614A300FB2FCF /* Sources */,
				E856D1D2195614A300FB2FCF /* Headers */,
			);
			buildRules = (
			);
			dependencies = (
			);
			name = iOS;
			productName = iOS;
			productReference = E856D1D5195614A300FB2FCF /* Realm.framework */;
			productType = "com.apple.product-type.framework";
		};
		E856D1DE195614A400FB2FCF /* iOS Tests */ = {
			isa = PBXNativeTarget;
			buildConfigurationList = E856D1EB195614A400FB2FCF /* Build configuration list for PBXNativeTarget "iOS Tests" */;
			buildPhases = (
				E856D1DB195614A400FB2FCF /* Sources */,
				E856D1DC195614A400FB2FCF /* Frameworks */,
			);
			buildRules = (
			);
			dependencies = (
				E856D1E2195614A400FB2FCF /* PBXTargetDependency */,
				E8CA1119196DC23F0044F8AA /* PBXTargetDependency */,
				E807374319561B26007200C9 /* PBXTargetDependency */,
				E807374519561B26007200C9 /* PBXTargetDependency */,
				3F1A5E961992FD4800F45F4C /* PBXTargetDependency */,
			);
			name = "iOS Tests";
			productName = iOSTests;
			productReference = E856D1DF195614A400FB2FCF /* iOS Tests.xctest */;
			productType = "com.apple.product-type.bundle.unit-test";
		};
		E8CA10F8196DC18A0044F8AA /* iOSTestFramework */ = {
			isa = PBXNativeTarget;
			buildConfigurationList = E8CA110C196DC18B0044F8AA /* Build configuration list for PBXNativeTarget "iOSTestFramework" */;
			buildPhases = (
				E8CA10F4196DC18A0044F8AA /* Sources */,
				E8CA10F5196DC18A0044F8AA /* Frameworks */,
				E8CA10F6196DC18A0044F8AA /* Headers */,
				E8CA10F7196DC18A0044F8AA /* Resources */,
			);
			buildRules = (
			);
			dependencies = (
				E8CA1113196DC1A90044F8AA /* PBXTargetDependency */,
			);
			name = iOSTestFramework;
			productName = iOSTestFramework;
			productReference = E8CA10F9196DC18A0044F8AA /* TestFramework.framework */;
			productType = "com.apple.product-type.framework";
		};
		E8D89B971955FC6D00CF2B9A /* OSX */ = {
			isa = PBXNativeTarget;
			buildConfigurationList = E8D89BAE1955FC6D00CF2B9A /* Build configuration list for PBXNativeTarget "OSX" */;
			buildPhases = (
				E81A1FB71955FCE700FDED82 /* Download Core */,
				E8D89B931955FC6D00CF2B9A /* Sources */,
				E8D89B951955FC6D00CF2B9A /* Headers */,
				E8D89B961955FC6D00CF2B9A /* Resources */,
			);
			buildRules = (
			);
			dependencies = (
			);
			name = OSX;
			productName = Realm;
			productReference = E8D89B981955FC6D00CF2B9A /* Realm.framework */;
			productType = "com.apple.product-type.framework";
		};
		E8D89BA21955FC6D00CF2B9A /* OSX Tests */ = {
			isa = PBXNativeTarget;
			buildConfigurationList = E8D89BB11955FC6D00CF2B9A /* Build configuration list for PBXNativeTarget "OSX Tests" */;
			buildPhases = (
				E8D89B9F1955FC6D00CF2B9A /* Sources */,
				E8D89BA01955FC6D00CF2B9A /* Frameworks */,
			);
			buildRules = (
			);
			dependencies = (
				E8D89BA61955FC6D00CF2B9A /* PBXTargetDependency */,
				E8FE4161196DBAB500073FBB /* PBXTargetDependency */,
				E81A20091955FE3B00FDED82 /* PBXTargetDependency */,
				E88AAAF1195603B700AA2020 /* PBXTargetDependency */,
				E88AAAF3195603B700AA2020 /* PBXTargetDependency */,
			);
			name = "OSX Tests";
			productName = RealmTests;
			productReference = E8D89BA31955FC6D00CF2B9A /* OSX Tests.xctest */;
			productType = "com.apple.product-type.bundle.unit-test";
		};
/* End PBXNativeTarget section */

/* Begin PBXProject section */
		E8D89B8F1955FC6D00CF2B9A /* Project object */ = {
			isa = PBXProject;
			attributes = {
				CLASSPREFIX = RLM;
				LastTestingUpgradeCheck = 0510;
				LastUpgradeCheck = 0600;
				ORGANIZATIONNAME = Realm;
				TargetAttributes = {
					3F1A5E711992EB7400F45F4C = {
						CreatedOnToolsVersion = 6.0;
					};
					3F8DCA5619930F550008BD7F = {
						CreatedOnToolsVersion = 6.0;
						TestTargetID = 3F1A5E711992EB7400F45F4C;
					};
					E8018EAB196DCB86008F63C4 = {
						CreatedOnToolsVersion = 6.0;
					};
					E856D1D4195614A300FB2FCF = {
						CreatedOnToolsVersion = 6.0;
					};
					E856D1DE195614A400FB2FCF = {
						CreatedOnToolsVersion = 6.0;
					};
					E8CA10F8196DC18A0044F8AA = {
						CreatedOnToolsVersion = 6.0;
					};
					E8D89B971955FC6D00CF2B9A = {
						CreatedOnToolsVersion = 6.0;
					};
					E8D89BA21955FC6D00CF2B9A = {
						CreatedOnToolsVersion = 6.0;
						TestTargetID = E8D89B971955FC6D00CF2B9A;
					};
				};
			};
			buildConfigurationList = E8D89B921955FC6D00CF2B9A /* Build configuration list for PBXProject "Realm-Xcode6" */;
			compatibilityVersion = "Xcode 3.2";
			developmentRegion = English;
			hasScannedForEncodings = 0;
			knownRegions = (
				en,
				Base,
			);
			mainGroup = E8D89B8E1955FC6D00CF2B9A;
			productRefGroup = E8D89B991955FC6D00CF2B9A /* Products */;
			projectDirPath = "";
			projectRoot = "";
			targets = (
				E8D89B971955FC6D00CF2B9A /* OSX */,
				E8D89BA21955FC6D00CF2B9A /* OSX Tests */,
				E856D1D4195614A300FB2FCF /* iOS */,
				E856D1DE195614A400FB2FCF /* iOS Tests */,
				3F8DCA5619930F550008BD7F /* iOS Device Tests */,
				E8018EAB196DCB86008F63C4 /* OSXTestFramework */,
				E8CA10F8196DC18A0044F8AA /* iOSTestFramework */,
				3F1A5E711992EB7400F45F4C /* TestHost */,
			);
		};
/* End PBXProject section */

/* Begin PBXResourcesBuildPhase section */
		E8CA10F7196DC18A0044F8AA /* Resources */ = {
			isa = PBXResourcesBuildPhase;
			buildActionMask = 2147483647;
			files = (
			);
			runOnlyForDeploymentPostprocessing = 0;
		};
		E8D89B961955FC6D00CF2B9A /* Resources */ = {
			isa = PBXResourcesBuildPhase;
			buildActionMask = 2147483647;
			files = (
				E81A1FB51955FCE000FDED82 /* CHANGELOG.md in Resources */,
				E81A1FB61955FCE000FDED82 /* LICENSE in Resources */,
			);
			runOnlyForDeploymentPostprocessing = 0;
		};
		E8FE413E196DBA6700073FBB /* Resources */ = {
			isa = PBXResourcesBuildPhase;
			buildActionMask = 2147483647;
			files = (
			);
			runOnlyForDeploymentPostprocessing = 0;
		};
/* End PBXResourcesBuildPhase section */

/* Begin PBXShellScriptBuildPhase section */
		E81A1FB71955FCE700FDED82 /* Download Core */ = {
			isa = PBXShellScriptBuildPhase;
			buildActionMask = 2147483647;
			files = (
			);
			inputPaths = (
			);
			name = "Download Core";
			outputPaths = (
			);
			runOnlyForDeploymentPostprocessing = 0;
			shellPath = /bin/sh;
			shellScript = "sh build.sh download-core";
		};
		E856D1EE1956151D00FB2FCF /* Download Core */ = {
			isa = PBXShellScriptBuildPhase;
			buildActionMask = 2147483647;
			files = (
			);
			inputPaths = (
			);
			name = "Download Core";
			outputPaths = (
			);
			runOnlyForDeploymentPostprocessing = 0;
			shellPath = /bin/sh;
			shellScript = "sh build.sh download-core";
		};
/* End PBXShellScriptBuildPhase section */

/* Begin PBXSourcesBuildPhase section */
		3F1A5E6E1992EB7400F45F4C /* Sources */ = {
			isa = PBXSourcesBuildPhase;
			buildActionMask = 2147483647;
			files = (
				3F8DCA5219930EED0008BD7F /* main.m in Sources */,
			);
			runOnlyForDeploymentPostprocessing = 0;
		};
		3F8DCA5319930F550008BD7F /* Sources */ = {
			isa = PBXSourcesBuildPhase;
			buildActionMask = 2147483647;
			files = (
				3F8DCA6419930F8E0008BD7F /* ArrayPropertyTests.m in Sources */,
				3F8DCA6819930F960008BD7F /* ArrayTests.m in Sources */,
				3F8DCA6919930F960008BD7F /* DynamicTests.m in Sources */,
				3F8DCA6A19930F960008BD7F /* EnumeratorTests.m in Sources */,
				3F8DCA6B19930F960008BD7F /* LinkTests.m in Sources */,
				3F8DCA6C19930F960008BD7F /* MigrationTests.mm in Sources */,
				3F8DCA6D19930F960008BD7F /* MixedTests.m in Sources */,
				3F8DCA6E19930F960008BD7F /* ObjectInterfaceTests.m in Sources */,
				3F8DCA6F19930F960008BD7F /* ObjectTests.m in Sources */,
				3F8DCA7019930F960008BD7F /* PerformanceTests.m in Sources */,
				3F8DCA7119930F960008BD7F /* PropertyTypeTest.mm in Sources */,
				3F8DCA7219930F960008BD7F /* QueryTests.m in Sources */,
				3F8DCA7319930F960008BD7F /* RealmTests.mm in Sources */,
				3F8DCA6219930F8E0008BD7F /* RLMPredicateUtil.m in Sources */,
				3F8DCA6319930F8E0008BD7F /* RLMTestCase.m in Sources */,
				3F8DCA81199310D40008BD7F /* RLMTestObjects.m in Sources */,
				3F8DCA6519930F8E0008BD7F /* SchemaTests.mm in Sources */,
				3F8DCA6619930F8E0008BD7F /* TransactionTests.m in Sources */,
				3F8DCA6719930F8E0008BD7F /* UnicodeTests.m in Sources */,
			);
			runOnlyForDeploymentPostprocessing = 0;
		};
		E856D1D0195614A300FB2FCF /* Sources */ = {
			isa = PBXSourcesBuildPhase;
			buildActionMask = 2147483647;
			files = (
				E856D1F31956154C00FB2FCF /* RLMAccessor.mm in Sources */,
				E88C370119745E5500C9963D /* RLMArray+Extension.swift in Sources */,
				E856D1F61956154C00FB2FCF /* RLMArray.mm in Sources */,
				E856D1F81956154C00FB2FCF /* RLMArrayLinkView.mm in Sources */,
				E856D1F91956154C00FB2FCF /* RLMArrayTableView.mm in Sources */,
				E856D1FB1956154C00FB2FCF /* RLMConstants.m in Sources */,
				0207AB84195DF9FB007EFB12 /* RLMMigration.mm in Sources */,
				E88C370419745EA200C9963D /* RLMObject+Extension.swift in Sources */,
				E856D1FE1956154C00FB2FCF /* RLMObject.mm in Sources */,
				E856D2011956154C00FB2FCF /* RLMObjectSchema.mm in Sources */,
				E856D2031956154C00FB2FCF /* RLMObjectStore.mm in Sources */,
				E856D2061956154C00FB2FCF /* RLMProperty.m in Sources */,
				E856D2081956154C00FB2FCF /* RLMQueryUtil.mm in Sources */,
				E856D20B1956154C00FB2FCF /* RLMRealm.mm in Sources */,
				E856D20E1956154C00FB2FCF /* RLMSchema.mm in Sources */,
				E8F8D906196CB87E00475368 /* RLMSwiftSupport.swift in Sources */,
				3F20DA2519BE1EA6007DE308 /* RLMUpdateChecker.mm in Sources */,
				E856D2121956154C00FB2FCF /* RLMUtil.mm in Sources */,
			);
			runOnlyForDeploymentPostprocessing = 0;
		};
		E856D1DB195614A400FB2FCF /* Sources */ = {
			isa = PBXSourcesBuildPhase;
			buildActionMask = 2147483647;
			files = (
				E856D214195615A900FB2FCF /* ArrayPropertyTests.m in Sources */,
				E856D215195615A900FB2FCF /* ArrayTests.m in Sources */,
				E856D216195615A900FB2FCF /* DynamicTests.m in Sources */,
				E856D217195615A900FB2FCF /* EnumeratorTests.m in Sources */,
				E856D218195615A900FB2FCF /* LinkTests.m in Sources */,
				0207AB88195DFA15007EFB12 /* MigrationTests.mm in Sources */,
				E856D219195615A900FB2FCF /* MixedTests.m in Sources */,
				E856D21A195615A900FB2FCF /* ObjectInterfaceTests.m in Sources */,
				E856D21B195615A900FB2FCF /* ObjectTests.m in Sources */,
				3F04EA2F1992BEE400C2CE2E /* PerformanceTests.m in Sources */,
				E856D21C195615A900FB2FCF /* PropertyTypeTest.mm in Sources */,
				E856D21D195615A900FB2FCF /* QueryTests.m in Sources */,
				E856D21E195615A900FB2FCF /* RealmTests.mm in Sources */,
				E8A5DEEE1968E521006A50F6 /* RLMPredicateUtil.m in Sources */,
				E856D21F195615B100FB2FCF /* RLMTestCase.m in Sources */,
				0207AB8A195DFA15007EFB12 /* SchemaTests.mm in Sources */,
				3F8DCA7619930FCB0008BD7F /* SwiftArrayPropertyTests.swift in Sources */,
				3F8DCA7719930FCB0008BD7F /* SwiftArrayTests.swift in Sources */,
				3F8DCA7819930FCB0008BD7F /* SwiftDynamicTests.swift in Sources */,
				3F8DCA7919930FCB0008BD7F /* SwiftLinkTests.swift in Sources */,
				3F8DCA7A19930FCB0008BD7F /* SwiftMixedTests.swift in Sources */,
				3F8DCA7B19930FCB0008BD7F /* SwiftObjectInterfaceTests.swift in Sources */,
				3F8DCA7C19930FCB0008BD7F /* SwiftPropertyTypeTest.swift in Sources */,
				3F8DCA7D19930FCB0008BD7F /* SwiftRealmTests.swift in Sources */,
				3F8DCA7419930FCB0008BD7F /* SwiftTestCase.swift in Sources */,
				3F8DCA7519930FCB0008BD7F /* SwiftTestObjects.swift in Sources */,
				3F8DCA7E19930FCB0008BD7F /* SwiftUnicodeTests.swift in Sources */,
				E856D213195615A900FB2FCF /* TransactionTests.m in Sources */,
				E8917599197A1B350068ACC6 /* UnicodeTests.m in Sources */,
			);
			runOnlyForDeploymentPostprocessing = 0;
		};
		E8CA10F4196DC18A0044F8AA /* Sources */ = {
			isa = PBXSourcesBuildPhase;
			buildActionMask = 2147483647;
			files = (
				3F7610501995408B00E5BD43 /* RLMTestObjects.m in Sources */,
			);
			runOnlyForDeploymentPostprocessing = 0;
		};
		E8D89B931955FC6D00CF2B9A /* Sources */ = {
			isa = PBXSourcesBuildPhase;
			buildActionMask = 2147483647;
			files = (
				E81A1F861955FC9300FDED82 /* RLMAccessor.mm in Sources */,
				E88C370019745E5500C9963D /* RLMArray+Extension.swift in Sources */,
				E81A1F8A1955FC9300FDED82 /* RLMArray.mm in Sources */,
				E81A1F8E1955FC9300FDED82 /* RLMArrayLinkView.mm in Sources */,
				E81A1F901955FC9300FDED82 /* RLMArrayTableView.mm in Sources */,
				E81A1F931955FC9300FDED82 /* RLMConstants.m in Sources */,
				0207AB83195DF9FB007EFB12 /* RLMMigration.mm in Sources */,
				E88C370319745EA200C9963D /* RLMObject+Extension.swift in Sources */,
				E81A1F971955FC9300FDED82 /* RLMObject.mm in Sources */,
				E81A1F9B1955FC9300FDED82 /* RLMObjectSchema.mm in Sources */,
				E81A1F9E1955FC9300FDED82 /* RLMObjectStore.mm in Sources */,
				E81A1FA21955FC9300FDED82 /* RLMProperty.m in Sources */,
				E81A1FA51955FC9300FDED82 /* RLMQueryUtil.mm in Sources */,
				E81A1FA91955FC9300FDED82 /* RLMRealm.mm in Sources */,
				E81A1FAD1955FC9300FDED82 /* RLMSchema.mm in Sources */,
				E8F8D905196CB87E00475368 /* RLMSwiftSupport.swift in Sources */,
				3F20DA2419BE1EA6007DE308 /* RLMUpdateChecker.mm in Sources */,
				E81A1FB11955FC9300FDED82 /* RLMUtil.mm in Sources */,
			);
			runOnlyForDeploymentPostprocessing = 0;
		};
		E8D89B9F1955FC6D00CF2B9A /* Sources */ = {
			isa = PBXSourcesBuildPhase;
			buildActionMask = 2147483647;
			files = (
				E81A1FD51955FE0100FDED82 /* ArrayPropertyTests.m in Sources */,
				E81A1FD71955FE0100FDED82 /* ArrayTests.m in Sources */,
				E81A1FD91955FE0100FDED82 /* DynamicTests.m in Sources */,
				E81A1FDB1955FE0100FDED82 /* EnumeratorTests.m in Sources */,
				E81A1FDD1955FE0100FDED82 /* LinkTests.m in Sources */,
				0207AB87195DFA15007EFB12 /* MigrationTests.mm in Sources */,
				E81A1FDF1955FE0100FDED82 /* MixedTests.m in Sources */,
				E81A1FE11955FE0100FDED82 /* ObjectInterfaceTests.m in Sources */,
				E81A1FE31955FE0100FDED82 /* ObjectTests.m in Sources */,
				E81A1FE51955FE0100FDED82 /* PropertyTypeTest.mm in Sources */,
				E81A1FE71955FE0100FDED82 /* QueryTests.m in Sources */,
				E81A1FEB1955FE0100FDED82 /* RealmTests.mm in Sources */,
				E8A5DEED1968E520006A50F6 /* RLMPredicateUtil.m in Sources */,
				E81A1FEE1955FE0100FDED82 /* RLMTestCase.m in Sources */,
				0207AB89195DFA15007EFB12 /* SchemaTests.mm in Sources */,
				E82FA610195632F20043A3C3 /* SwiftArrayPropertyTests.swift in Sources */,
				E82FA612195632F20043A3C3 /* SwiftArrayTests.swift in Sources */,
				E83AF539196DDE58002275B2 /* SwiftDynamicTests.swift in Sources */,
				E82FA616195632F20043A3C3 /* SwiftLinkTests.swift in Sources */,
				E844CC63196DE91F0005A5E7 /* SwiftMixedTests.swift in Sources */,
				E82FA61A195632F20043A3C3 /* SwiftObjectInterfaceTests.swift in Sources */,
				26F3CA6B1986CC9C004623E1 /* SwiftPropertyTypeTest.swift in Sources */,
				E81A20001955FE0100FDED82 /* SwiftRealmTests.swift in Sources */,
				E8F8D90C196CB8DD00475368 /* SwiftTestCase.swift in Sources */,
				E8F8D90E196CB8DD00475368 /* SwiftTestObjects.swift in Sources */,
				E891759B197A1B600068ACC6 /* SwiftUnicodeTests.swift in Sources */,
				E81A20021955FE0100FDED82 /* TransactionTests.m in Sources */,
				E8917598197A1B350068ACC6 /* UnicodeTests.m in Sources */,
			);
			runOnlyForDeploymentPostprocessing = 0;
		};
		E8FE413B196DBA6700073FBB /* Sources */ = {
			isa = PBXSourcesBuildPhase;
			buildActionMask = 2147483647;
			files = (
				3F76104F1995408A00E5BD43 /* RLMTestObjects.m in Sources */,
			);
			runOnlyForDeploymentPostprocessing = 0;
		};
/* End PBXSourcesBuildPhase section */

/* Begin PBXTargetDependency section */
		3F1A5E961992FD4800F45F4C /* PBXTargetDependency */ = {
			isa = PBXTargetDependency;
			target = 3F1A5E711992EB7400F45F4C /* TestHost */;
			targetProxy = 3F1A5E951992FD4800F45F4C /* PBXContainerItemProxy */;
		};
		3F3243C219A6C7F90035E94B /* PBXTargetDependency */ = {
			isa = PBXTargetDependency;
			target = E856D1D4195614A300FB2FCF /* iOS */;
			targetProxy = 3F3243C119A6C7F90035E94B /* PBXContainerItemProxy */;
		};
		3F8DCA6119930F580008BD7F /* PBXTargetDependency */ = {
			isa = PBXTargetDependency;
			target = 3F1A5E711992EB7400F45F4C /* TestHost */;
			targetProxy = 3F8DCA6019930F580008BD7F /* PBXContainerItemProxy */;
		};
		3F8DCA8019930FF70008BD7F /* PBXTargetDependency */ = {
			isa = PBXTargetDependency;
			target = E856D1D4195614A300FB2FCF /* iOS */;
			targetProxy = 3F8DCA7F19930FF70008BD7F /* PBXContainerItemProxy */;
		};
		E807374319561B26007200C9 /* PBXTargetDependency */ = {
			isa = PBXTargetDependency;
			target = E856D1D4195614A300FB2FCF /* iOS */;
			targetProxy = E807374219561B26007200C9 /* PBXContainerItemProxy */;
		};
		E807374519561B26007200C9 /* PBXTargetDependency */ = {
			isa = PBXTargetDependency;
			target = E856D1D4195614A300FB2FCF /* iOS */;
			targetProxy = E807374419561B26007200C9 /* PBXContainerItemProxy */;
		};
		E81A20091955FE3B00FDED82 /* PBXTargetDependency */ = {
			isa = PBXTargetDependency;
			target = E8D89B971955FC6D00CF2B9A /* OSX */;
			targetProxy = E81A20081955FE3B00FDED82 /* PBXContainerItemProxy */;
		};
		E856D1E2195614A400FB2FCF /* PBXTargetDependency */ = {
			isa = PBXTargetDependency;
			target = E856D1D4195614A300FB2FCF /* iOS */;
			targetProxy = E856D1E1195614A400FB2FCF /* PBXContainerItemProxy */;
		};
		E88AAAF1195603B700AA2020 /* PBXTargetDependency */ = {
			isa = PBXTargetDependency;
			target = E8D89B971955FC6D00CF2B9A /* OSX */;
			targetProxy = E88AAAF0195603B700AA2020 /* PBXContainerItemProxy */;
		};
		E88AAAF3195603B700AA2020 /* PBXTargetDependency */ = {
			isa = PBXTargetDependency;
			target = E8D89B971955FC6D00CF2B9A /* OSX */;
			targetProxy = E88AAAF2195603B700AA2020 /* PBXContainerItemProxy */;
		};
		E8CA1113196DC1A90044F8AA /* PBXTargetDependency */ = {
			isa = PBXTargetDependency;
			target = E856D1D4195614A300FB2FCF /* iOS */;
			targetProxy = E8CA1112196DC1A90044F8AA /* PBXContainerItemProxy */;
		};
		E8CA1119196DC23F0044F8AA /* PBXTargetDependency */ = {
			isa = PBXTargetDependency;
			target = E8CA10F8196DC18A0044F8AA /* iOSTestFramework */;
			targetProxy = E8CA1118196DC23F0044F8AA /* PBXContainerItemProxy */;
		};
		E8D89BA61955FC6D00CF2B9A /* PBXTargetDependency */ = {
			isa = PBXTargetDependency;
			target = E8D89B971955FC6D00CF2B9A /* OSX */;
			targetProxy = E8D89BA51955FC6D00CF2B9A /* PBXContainerItemProxy */;
		};
		E8FE415E196DBAAA00073FBB /* PBXTargetDependency */ = {
			isa = PBXTargetDependency;
			target = E8D89B971955FC6D00CF2B9A /* OSX */;
			targetProxy = E8FE415D196DBAAA00073FBB /* PBXContainerItemProxy */;
		};
		E8FE4161196DBAB500073FBB /* PBXTargetDependency */ = {
			isa = PBXTargetDependency;
			target = E8018EAB196DCB86008F63C4 /* OSXTestFramework */;
			targetProxy = E8FE4160196DBAB500073FBB /* PBXContainerItemProxy */;
		};
/* End PBXTargetDependency section */

/* Begin XCBuildConfiguration section */
		3F1A5E8F1992EB7400F45F4C /* Debug */ = {
			isa = XCBuildConfiguration;
			buildSettings = {
				ASSETCATALOG_COMPILER_APPICON_NAME = AppIcon;
				ASSETCATALOG_COMPILER_LAUNCHIMAGE_NAME = LaunchImage;
				"CODE_SIGN_IDENTITY[sdk=iphoneos*]" = "iPhone Developer";
				GCC_PREPROCESSOR_DEFINITIONS = (
					"DEBUG=1",
					"$(inherited)",
				);
				INFOPLIST_FILE = "$(SRCROOT)/Realm/Tests/TestHost/Info.plist";
				IPHONEOS_DEPLOYMENT_TARGET = 7.1;
				LD_RUNPATH_SEARCH_PATHS = "$(inherited) @executable_path/Frameworks";
				MTL_ENABLE_DEBUG_INFO = YES;
				PRODUCT_NAME = "$(TARGET_NAME)";
				SDKROOT = iphoneos;
			};
			name = Debug;
		};
		3F1A5E901992EB7400F45F4C /* Release */ = {
			isa = XCBuildConfiguration;
			buildSettings = {
				ASSETCATALOG_COMPILER_APPICON_NAME = AppIcon;
				ASSETCATALOG_COMPILER_LAUNCHIMAGE_NAME = LaunchImage;
				"CODE_SIGN_IDENTITY[sdk=iphoneos*]" = "iPhone Developer";
				INFOPLIST_FILE = "$(SRCROOT)/Realm/Tests/TestHost/Info.plist";
				IPHONEOS_DEPLOYMENT_TARGET = 7.1;
				LD_RUNPATH_SEARCH_PATHS = "$(inherited) @executable_path/Frameworks";
				MTL_ENABLE_DEBUG_INFO = NO;
				PRODUCT_NAME = "$(TARGET_NAME)";
				SDKROOT = iphoneos;
				VALIDATE_PRODUCT = YES;
			};
			name = Release;
		};
		3F8DCA5E19930F550008BD7F /* Debug */ = {
			isa = XCBuildConfiguration;
			buildSettings = {
				CODE_SIGN_IDENTITY = "iPhone Developer";
				FRAMEWORK_SEARCH_PATHS = (
					"$(SDKROOT)/Developer/Library/Frameworks",
					"$(inherited)",
				);
				GCC_PREPROCESSOR_DEFINITIONS = (
					"DEBUG=1",
					"$(inherited)",
				);
				INFOPLIST_FILE = "Realm/Tests/RealmTests-Info.plist";
				IPHONEOS_DEPLOYMENT_TARGET = 7.0;
				LD_RUNPATH_SEARCH_PATHS = "$(inherited) @executable_path/Frameworks @loader_path/Frameworks";
				MTL_ENABLE_DEBUG_INFO = YES;
				PRODUCT_NAME = "$(TARGET_NAME)";
				SDKROOT = iphoneos;
				TEST_HOST = "$(BUILT_PRODUCTS_DIR)/TestHost.app/TestHost";
			};
			name = Debug;
		};
		3F8DCA5F19930F550008BD7F /* Release */ = {
			isa = XCBuildConfiguration;
			buildSettings = {
				CODE_SIGN_IDENTITY = "iPhone Developer";
				FRAMEWORK_SEARCH_PATHS = (
					"$(SDKROOT)/Developer/Library/Frameworks",
					"$(inherited)",
				);
				INFOPLIST_FILE = "Realm/Tests/RealmTests-Info.plist";
				IPHONEOS_DEPLOYMENT_TARGET = 7.0;
				LD_RUNPATH_SEARCH_PATHS = "$(inherited) @executable_path/Frameworks @loader_path/Frameworks";
				MTL_ENABLE_DEBUG_INFO = NO;
				PRODUCT_NAME = "$(TARGET_NAME)";
				SDKROOT = iphoneos;
				TEST_HOST = "$(BUILT_PRODUCTS_DIR)/TestHost.app/TestHost";
				VALIDATE_PRODUCT = YES;
			};
			name = Release;
		};
		E856D1E9195614A400FB2FCF /* Debug */ = {
			isa = XCBuildConfiguration;
			buildSettings = {
				"CODE_SIGN_IDENTITY[sdk=iphoneos*]" = "iPhone Developer";
				DEFINES_MODULE = YES;
				DYLIB_COMPATIBILITY_VERSION = 1;
				DYLIB_CURRENT_VERSION = 1;
				DYLIB_INSTALL_NAME_BASE = "@rpath";
				GCC_PREPROCESSOR_DEFINITIONS = (
					"DEBUG=1",
					"$(inherited)",
				);
				HEADER_SEARCH_PATHS = (
					"$(inherited)",
					"/Applications/Xcode6-Beta2.app/Contents/Developer/Toolchains/XcodeDefault.xctoolchain/usr/include",
					core/include,
				);
				INFOPLIST_FILE = "Realm/Realm-Info.plist";
				INSTALL_PATH = "$(LOCAL_LIBRARY_DIR)/Frameworks";
				IPHONEOS_DEPLOYMENT_TARGET = 7.0;
				LD_RUNPATH_SEARCH_PATHS = "$(inherited) @executable_path/Frameworks @loader_path/Frameworks";
				LIBRARY_SEARCH_PATHS = core;
				METAL_ENABLE_DEBUG_INFO = YES;
				OTHER_LDFLAGS = "-ltightdb-ios-dbg";
				PRODUCT_NAME = Realm;
				SDKROOT = iphoneos;
				SKIP_INSTALL = YES;
				SWIFT_OBJC_BRIDGING_HEADER = "";
				SWIFT_OPTIMIZATION_LEVEL = "-Onone";
				TARGETED_DEVICE_FAMILY = "1,2";
			};
			name = Debug;
		};
		E856D1EA195614A400FB2FCF /* Release */ = {
			isa = XCBuildConfiguration;
			buildSettings = {
				"CODE_SIGN_IDENTITY[sdk=iphoneos*]" = "iPhone Developer";
				DEFINES_MODULE = YES;
				DYLIB_COMPATIBILITY_VERSION = 1;
				DYLIB_CURRENT_VERSION = 1;
				DYLIB_INSTALL_NAME_BASE = "@rpath";
				HEADER_SEARCH_PATHS = (
					"$(inherited)",
					"/Applications/Xcode6-Beta2.app/Contents/Developer/Toolchains/XcodeDefault.xctoolchain/usr/include",
					core/include,
				);
				INFOPLIST_FILE = "Realm/Realm-Info.plist";
				INSTALL_PATH = "$(LOCAL_LIBRARY_DIR)/Frameworks";
				IPHONEOS_DEPLOYMENT_TARGET = 7.0;
				LD_RUNPATH_SEARCH_PATHS = "$(inherited) @executable_path/Frameworks @loader_path/Frameworks";
				LIBRARY_SEARCH_PATHS = core;
				METAL_ENABLE_DEBUG_INFO = NO;
				OTHER_LDFLAGS = "-ltightdb-ios";
				PRODUCT_NAME = Realm;
				SDKROOT = iphoneos;
				SKIP_INSTALL = YES;
				SWIFT_OBJC_BRIDGING_HEADER = "";
				TARGETED_DEVICE_FAMILY = "1,2";
				VALIDATE_PRODUCT = YES;
			};
			name = Release;
		};
		E856D1EC195614A400FB2FCF /* Debug */ = {
			isa = XCBuildConfiguration;
			buildSettings = {
				CODE_SIGN_IDENTITY = "iPhone Developer";
				FRAMEWORK_SEARCH_PATHS = (
					"$(SDKROOT)/Developer/Library/Frameworks",
					"$(inherited)",
				);
				GCC_PREPROCESSOR_DEFINITIONS = (
					"DEBUG=1",
					"$(inherited)",
				);
				HEADER_SEARCH_PATHS = (
					"$(inherited)",
					core/include,
				);
				INFOPLIST_FILE = "Realm/Tests/RealmTests-Info.plist";
				IPHONEOS_DEPLOYMENT_TARGET = 7.0;
				LD_RUNPATH_SEARCH_PATHS = "$(inherited) @executable_path/Frameworks @loader_path/Frameworks";
				METAL_ENABLE_DEBUG_INFO = YES;
				PRODUCT_NAME = "$(TARGET_NAME)";
				SDKROOT = iphoneos;
				SWIFT_OBJC_BRIDGING_HEADER = "";
			};
			name = Debug;
		};
		E856D1ED195614A400FB2FCF /* Release */ = {
			isa = XCBuildConfiguration;
			buildSettings = {
				CODE_SIGN_IDENTITY = "iPhone Developer";
				FRAMEWORK_SEARCH_PATHS = (
					"$(SDKROOT)/Developer/Library/Frameworks",
					"$(inherited)",
				);
				HEADER_SEARCH_PATHS = (
					"$(inherited)",
					core/include,
				);
				INFOPLIST_FILE = "Realm/Tests/RealmTests-Info.plist";
				IPHONEOS_DEPLOYMENT_TARGET = 7.0;
				LD_RUNPATH_SEARCH_PATHS = "$(inherited) @executable_path/Frameworks @loader_path/Frameworks";
				METAL_ENABLE_DEBUG_INFO = NO;
				PRODUCT_NAME = "$(TARGET_NAME)";
				SDKROOT = iphoneos;
				SWIFT_OBJC_BRIDGING_HEADER = "";
				VALIDATE_PRODUCT = YES;
			};
			name = Release;
		};
		E8CA110D196DC18B0044F8AA /* Debug */ = {
			isa = XCBuildConfiguration;
			buildSettings = {
				CODE_SIGN_IDENTITY = "iPhone Developer";
				"CODE_SIGN_IDENTITY[sdk=iphoneos*]" = "iPhone Developer";
				DEFINES_MODULE = YES;
				DYLIB_COMPATIBILITY_VERSION = 1;
				DYLIB_CURRENT_VERSION = 1;
				DYLIB_INSTALL_NAME_BASE = "@rpath";
				GCC_PREPROCESSOR_DEFINITIONS = (
					"DEBUG=1",
					"$(inherited)",
				);
				INFOPLIST_FILE = "";
				INSTALL_PATH = "$(LOCAL_LIBRARY_DIR)/Frameworks";
				IPHONEOS_DEPLOYMENT_TARGET = 7.0;
				LD_RUNPATH_SEARCH_PATHS = "$(inherited) @executable_path/Frameworks @loader_path/Frameworks";
				MTL_ENABLE_DEBUG_INFO = YES;
				PRODUCT_NAME = TestFramework;
				SDKROOT = iphoneos;
				SKIP_INSTALL = YES;
				TARGETED_DEVICE_FAMILY = "1,2";
			};
			name = Debug;
		};
		E8CA110E196DC18B0044F8AA /* Release */ = {
			isa = XCBuildConfiguration;
			buildSettings = {
				CODE_SIGN_IDENTITY = "iPhone Developer";
				"CODE_SIGN_IDENTITY[sdk=iphoneos*]" = "iPhone Developer";
				DEFINES_MODULE = YES;
				DYLIB_COMPATIBILITY_VERSION = 1;
				DYLIB_CURRENT_VERSION = 1;
				DYLIB_INSTALL_NAME_BASE = "@rpath";
				INFOPLIST_FILE = "";
				INSTALL_PATH = "$(LOCAL_LIBRARY_DIR)/Frameworks";
				IPHONEOS_DEPLOYMENT_TARGET = 7.0;
				LD_RUNPATH_SEARCH_PATHS = "$(inherited) @executable_path/Frameworks @loader_path/Frameworks";
				MTL_ENABLE_DEBUG_INFO = NO;
				PRODUCT_NAME = TestFramework;
				SDKROOT = iphoneos;
				SKIP_INSTALL = YES;
				TARGETED_DEVICE_FAMILY = "1,2";
				VALIDATE_PRODUCT = YES;
			};
			name = Release;
		};
		E8D89BAC1955FC6D00CF2B9A /* Debug */ = {
			isa = XCBuildConfiguration;
			buildSettings = {
				ALWAYS_SEARCH_USER_PATHS = NO;
				CLANG_CXX_LANGUAGE_STANDARD = "c++14";
				CLANG_CXX_LIBRARY = "libc++";
				CLANG_ENABLE_MODULES = YES;
				CLANG_ENABLE_OBJC_ARC = YES;
				CLANG_WARN_BOOL_CONVERSION = YES;
				CLANG_WARN_CONSTANT_CONVERSION = YES;
				CLANG_WARN_DIRECT_OBJC_ISA_USAGE = YES_ERROR;
				CLANG_WARN_EMPTY_BODY = YES;
				CLANG_WARN_ENUM_CONVERSION = YES;
				CLANG_WARN_INT_CONVERSION = YES;
				CLANG_WARN_OBJC_ROOT_CLASS = YES_ERROR;
				CLANG_WARN_UNREACHABLE_CODE = YES;
				CLANG_WARN__DUPLICATE_METHOD_MATCH = YES;
				COPY_PHASE_STRIP = NO;
				CURRENT_PROJECT_VERSION = 1;
				ENABLE_STRICT_OBJC_MSGSEND = YES;
				GCC_C_LANGUAGE_STANDARD = gnu99;
				GCC_DYNAMIC_NO_PIC = NO;
				GCC_OPTIMIZATION_LEVEL = 0;
				GCC_PREPROCESSOR_DEFINITIONS = (
					"DEBUG=1",
					TIGHTDB_DEBUG,
					TIGHTDB_HAVE_CONFIG,
				);
				GCC_SYMBOLS_PRIVATE_EXTERN = NO;
				GCC_WARN_64_TO_32_BIT_CONVERSION = YES;
				GCC_WARN_ABOUT_MISSING_PROTOTYPES = YES;
				GCC_WARN_ABOUT_RETURN_TYPE = YES_ERROR;
				GCC_WARN_SIGN_COMPARE = YES;
				GCC_WARN_UNDECLARED_SELECTOR = YES;
				GCC_WARN_UNINITIALIZED_AUTOS = YES_AGGRESSIVE;
				GCC_WARN_UNUSED_FUNCTION = YES;
				GCC_WARN_UNUSED_PARAMETER = YES;
				GCC_WARN_UNUSED_VARIABLE = YES;
				HEADER_SEARCH_PATHS = (
					"$(inherited)",
					"/Applications/Xcode6-Beta6.app/Contents/Developer/Toolchains/XcodeDefault.xctoolchain/usr/include",
					core/include,
				);
				MACOSX_DEPLOYMENT_TARGET = 10.9;
				METAL_ENABLE_DEBUG_INFO = YES;
				ONLY_ACTIVE_ARCH = YES;
				SDKROOT = macosx;
				VERSIONING_SYSTEM = "apple-generic";
				VERSION_INFO_PREFIX = "";
			};
			name = Debug;
		};
		E8D89BAD1955FC6D00CF2B9A /* Release */ = {
			isa = XCBuildConfiguration;
			buildSettings = {
				ALWAYS_SEARCH_USER_PATHS = NO;
				CLANG_CXX_LANGUAGE_STANDARD = "c++14";
				CLANG_CXX_LIBRARY = "libc++";
				CLANG_ENABLE_MODULES = YES;
				CLANG_ENABLE_OBJC_ARC = YES;
				CLANG_WARN_BOOL_CONVERSION = YES;
				CLANG_WARN_CONSTANT_CONVERSION = YES;
				CLANG_WARN_DIRECT_OBJC_ISA_USAGE = YES_ERROR;
				CLANG_WARN_EMPTY_BODY = YES;
				CLANG_WARN_ENUM_CONVERSION = YES;
				CLANG_WARN_INT_CONVERSION = YES;
				CLANG_WARN_OBJC_ROOT_CLASS = YES_ERROR;
				CLANG_WARN_UNREACHABLE_CODE = YES;
				CLANG_WARN__DUPLICATE_METHOD_MATCH = YES;
				COPY_PHASE_STRIP = YES;
				CURRENT_PROJECT_VERSION = 1;
				DEBUG_INFORMATION_FORMAT = "dwarf-with-dsym";
				ENABLE_NS_ASSERTIONS = NO;
				ENABLE_STRICT_OBJC_MSGSEND = YES;
				GCC_C_LANGUAGE_STANDARD = gnu99;
				GCC_PREPROCESSOR_DEFINITIONS = TIGHTDB_HAVE_CONFIG;
				GCC_WARN_64_TO_32_BIT_CONVERSION = YES;
				GCC_WARN_ABOUT_MISSING_PROTOTYPES = YES;
				GCC_WARN_ABOUT_RETURN_TYPE = YES_ERROR;
				GCC_WARN_SIGN_COMPARE = YES;
				GCC_WARN_UNDECLARED_SELECTOR = YES;
				GCC_WARN_UNINITIALIZED_AUTOS = YES_AGGRESSIVE;
				GCC_WARN_UNUSED_FUNCTION = YES;
				GCC_WARN_UNUSED_PARAMETER = YES;
				GCC_WARN_UNUSED_VARIABLE = YES;
				HEADER_SEARCH_PATHS = (
					"$(inherited)",
					"/Applications/Xcode6-Beta6.app/Contents/Developer/Toolchains/XcodeDefault.xctoolchain/usr/include",
					core/include,
				);
				MACOSX_DEPLOYMENT_TARGET = 10.9;
				METAL_ENABLE_DEBUG_INFO = NO;
				SDKROOT = macosx;
				VERSIONING_SYSTEM = "apple-generic";
				VERSION_INFO_PREFIX = "";
			};
			name = Release;
		};
		E8D89BAF1955FC6D00CF2B9A /* Debug */ = {
			isa = XCBuildConfiguration;
			buildSettings = {
				COMBINE_HIDPI_IMAGES = YES;
				DEFINES_MODULE = YES;
				DYLIB_COMPATIBILITY_VERSION = 1;
				DYLIB_CURRENT_VERSION = 1;
				DYLIB_INSTALL_NAME_BASE = "@rpath";
				FRAMEWORK_VERSION = A;
				HEADER_SEARCH_PATHS = (
					"$(inherited)",
					"/Applications/Xcode6-Beta2.app/Contents/Developer/Toolchains/XcodeDefault.xctoolchain/usr/include",
					core/include,
				);
				INFOPLIST_FILE = "$(SRCROOT)/Realm/Realm-Info.plist";
				INSTALL_PATH = "$(LOCAL_LIBRARY_DIR)/Frameworks";
				LD_RUNPATH_SEARCH_PATHS = "$(inherited) @executable_path/../Frameworks @loader_path/../Frameworks";
				LIBRARY_SEARCH_PATHS = core;
				MACOSX_DEPLOYMENT_TARGET = 10.9;
				OTHER_LDFLAGS = "-ltightdb-dbg";
				PRODUCT_NAME = Realm;
				SKIP_INSTALL = YES;
				SWIFT_OBJC_BRIDGING_HEADER = "";
				SWIFT_OPTIMIZATION_LEVEL = "-Onone";
			};
			name = Debug;
		};
		E8D89BB01955FC6D00CF2B9A /* Release */ = {
			isa = XCBuildConfiguration;
			buildSettings = {
				COMBINE_HIDPI_IMAGES = YES;
				DEFINES_MODULE = YES;
				DYLIB_COMPATIBILITY_VERSION = 1;
				DYLIB_CURRENT_VERSION = 1;
				DYLIB_INSTALL_NAME_BASE = "@rpath";
				FRAMEWORK_VERSION = A;
				HEADER_SEARCH_PATHS = (
					"$(inherited)",
					"/Applications/Xcode6-Beta2.app/Contents/Developer/Toolchains/XcodeDefault.xctoolchain/usr/include",
					core/include,
				);
				INFOPLIST_FILE = "$(SRCROOT)/Realm/Realm-Info.plist";
				INSTALL_PATH = "$(LOCAL_LIBRARY_DIR)/Frameworks";
				LD_RUNPATH_SEARCH_PATHS = "$(inherited) @executable_path/../Frameworks @loader_path/../Frameworks";
				LIBRARY_SEARCH_PATHS = core;
				MACOSX_DEPLOYMENT_TARGET = 10.9;
				OTHER_LDFLAGS = "-ltightdb";
				PRODUCT_NAME = Realm;
				SKIP_INSTALL = YES;
				SWIFT_OBJC_BRIDGING_HEADER = "";
			};
			name = Release;
		};
		E8D89BB21955FC6D00CF2B9A /* Debug */ = {
			isa = XCBuildConfiguration;
			buildSettings = {
				COMBINE_HIDPI_IMAGES = YES;
				FRAMEWORK_SEARCH_PATHS = (
					"$(DEVELOPER_FRAMEWORKS_DIR)",
					"$(inherited)",
					"$(DEVELOPER_DIR)/Platforms/MacOSX.platform/Developer/Library/Frameworks",
				);
				GCC_PREPROCESSOR_DEFINITIONS = (
					"DEBUG=1",
					"$(inherited)",
				);
				HEADER_SEARCH_PATHS = (
					"$(inherited)",
					"/Applications/Xcode6-Beta2.app/Contents/Developer/Toolchains/XcodeDefault.xctoolchain/usr/include",
					core/include,
				);
				INFOPLIST_FILE = "Realm/Tests/RealmTests-Info.plist";
				LD_RUNPATH_SEARCH_PATHS = "$(inherited) @executable_path/../Frameworks @loader_path/../Frameworks";
				METAL_ENABLE_DEBUG_INFO = YES;
				PRODUCT_NAME = "$(TARGET_NAME)";
				SWIFT_OBJC_BRIDGING_HEADER = "";
			};
			name = Debug;
		};
		E8D89BB31955FC6D00CF2B9A /* Release */ = {
			isa = XCBuildConfiguration;
			buildSettings = {
				COMBINE_HIDPI_IMAGES = YES;
				FRAMEWORK_SEARCH_PATHS = (
					"$(DEVELOPER_FRAMEWORKS_DIR)",
					"$(inherited)",
					"$(DEVELOPER_DIR)/Platforms/MacOSX.platform/Developer/Library/Frameworks",
				);
				HEADER_SEARCH_PATHS = (
					"$(inherited)",
					"/Applications/Xcode6-Beta2.app/Contents/Developer/Toolchains/XcodeDefault.xctoolchain/usr/include",
					core/include,
				);
				INFOPLIST_FILE = "Realm/Tests/RealmTests-Info.plist";
				LD_RUNPATH_SEARCH_PATHS = "$(inherited) @executable_path/../Frameworks @loader_path/../Frameworks";
				METAL_ENABLE_DEBUG_INFO = NO;
				PRODUCT_NAME = "$(TARGET_NAME)";
				SWIFT_OBJC_BRIDGING_HEADER = "";
			};
			name = Release;
		};
		E8FE4154196DBA6800073FBB /* Debug */ = {
			isa = XCBuildConfiguration;
			buildSettings = {
				COMBINE_HIDPI_IMAGES = YES;
				DEFINES_MODULE = YES;
				DYLIB_COMPATIBILITY_VERSION = 1;
				DYLIB_CURRENT_VERSION = 1;
				DYLIB_INSTALL_NAME_BASE = "@rpath";
				FRAMEWORK_VERSION = A;
				GCC_PREPROCESSOR_DEFINITIONS = (
					"DEBUG=1",
					"$(inherited)",
				);
				INFOPLIST_FILE = "";
				INSTALL_PATH = "$(LOCAL_LIBRARY_DIR)/Frameworks";
				LD_RUNPATH_SEARCH_PATHS = "$(inherited) @executable_path/../Frameworks @loader_path/Frameworks";
				MTL_ENABLE_DEBUG_INFO = YES;
				PRODUCT_NAME = TestFramework;
				SKIP_INSTALL = YES;
			};
			name = Debug;
		};
		E8FE4155196DBA6800073FBB /* Release */ = {
			isa = XCBuildConfiguration;
			buildSettings = {
				COMBINE_HIDPI_IMAGES = YES;
				DEFINES_MODULE = YES;
				DYLIB_COMPATIBILITY_VERSION = 1;
				DYLIB_CURRENT_VERSION = 1;
				DYLIB_INSTALL_NAME_BASE = "@rpath";
				FRAMEWORK_VERSION = A;
				INFOPLIST_FILE = "";
				INSTALL_PATH = "$(LOCAL_LIBRARY_DIR)/Frameworks";
				LD_RUNPATH_SEARCH_PATHS = "$(inherited) @executable_path/../Frameworks @loader_path/Frameworks";
				MTL_ENABLE_DEBUG_INFO = NO;
				PRODUCT_NAME = TestFramework;
				SKIP_INSTALL = YES;
			};
			name = Release;
		};
/* End XCBuildConfiguration section */

/* Begin XCConfigurationList section */
		3F1A5E931992EB7400F45F4C /* Build configuration list for PBXNativeTarget "TestHost" */ = {
			isa = XCConfigurationList;
			buildConfigurations = (
				3F1A5E8F1992EB7400F45F4C /* Debug */,
				3F1A5E901992EB7400F45F4C /* Release */,
			);
			defaultConfigurationIsVisible = 0;
			defaultConfigurationName = Release;
		};
		3F8DCA5D19930F550008BD7F /* Build configuration list for PBXNativeTarget "iOS Device Tests" */ = {
			isa = XCConfigurationList;
			buildConfigurations = (
				3F8DCA5E19930F550008BD7F /* Debug */,
				3F8DCA5F19930F550008BD7F /* Release */,
			);
			defaultConfigurationIsVisible = 0;
			defaultConfigurationName = Release;
		};
		E856D1E8195614A400FB2FCF /* Build configuration list for PBXNativeTarget "iOS" */ = {
			isa = XCConfigurationList;
			buildConfigurations = (
				E856D1E9195614A400FB2FCF /* Debug */,
				E856D1EA195614A400FB2FCF /* Release */,
			);
			defaultConfigurationIsVisible = 0;
			defaultConfigurationName = Release;
		};
		E856D1EB195614A400FB2FCF /* Build configuration list for PBXNativeTarget "iOS Tests" */ = {
			isa = XCConfigurationList;
			buildConfigurations = (
				E856D1EC195614A400FB2FCF /* Debug */,
				E856D1ED195614A400FB2FCF /* Release */,
			);
			defaultConfigurationIsVisible = 0;
			defaultConfigurationName = Release;
		};
		E8CA110C196DC18B0044F8AA /* Build configuration list for PBXNativeTarget "iOSTestFramework" */ = {
			isa = XCConfigurationList;
			buildConfigurations = (
				E8CA110D196DC18B0044F8AA /* Debug */,
				E8CA110E196DC18B0044F8AA /* Release */,
			);
			defaultConfigurationIsVisible = 0;
			defaultConfigurationName = Release;
		};
		E8D89B921955FC6D00CF2B9A /* Build configuration list for PBXProject "Realm-Xcode6" */ = {
			isa = XCConfigurationList;
			buildConfigurations = (
				E8D89BAC1955FC6D00CF2B9A /* Debug */,
				E8D89BAD1955FC6D00CF2B9A /* Release */,
			);
			defaultConfigurationIsVisible = 0;
			defaultConfigurationName = Release;
		};
		E8D89BAE1955FC6D00CF2B9A /* Build configuration list for PBXNativeTarget "OSX" */ = {
			isa = XCConfigurationList;
			buildConfigurations = (
				E8D89BAF1955FC6D00CF2B9A /* Debug */,
				E8D89BB01955FC6D00CF2B9A /* Release */,
			);
			defaultConfigurationIsVisible = 0;
			defaultConfigurationName = Release;
		};
		E8D89BB11955FC6D00CF2B9A /* Build configuration list for PBXNativeTarget "OSX Tests" */ = {
			isa = XCConfigurationList;
			buildConfigurations = (
				E8D89BB21955FC6D00CF2B9A /* Debug */,
				E8D89BB31955FC6D00CF2B9A /* Release */,
			);
			defaultConfigurationIsVisible = 0;
			defaultConfigurationName = Release;
		};
		E8FE4153196DBA6800073FBB /* Build configuration list for PBXNativeTarget "OSXTestFramework" */ = {
			isa = XCConfigurationList;
			buildConfigurations = (
				E8FE4154196DBA6800073FBB /* Debug */,
				E8FE4155196DBA6800073FBB /* Release */,
			);
			defaultConfigurationIsVisible = 0;
			defaultConfigurationName = Release;
		};
/* End XCConfigurationList section */
	};
	rootObject = E8D89B8F1955FC6D00CF2B9A /* Project object */;
}<|MERGE_RESOLUTION|>--- conflicted
+++ resolved
@@ -584,12 +584,9 @@
 				E81A1F7E1955FC9300FDED82 /* RLMSchema.h */,
 				E81A1F7F1955FC9300FDED82 /* RLMSchema.mm */,
 				E81A1F7D1955FC9300FDED82 /* RLMSchema_Private.h */,
-<<<<<<< HEAD
-				3FE79FF719BA6A5900780C9A /* RLMSwiftSupport.h */,
-=======
 				3F20DA2019BE1EA6007DE308 /* RLMUpdateChecker.hpp */,
 				3F20DA2119BE1EA6007DE308 /* RLMUpdateChecker.mm */,
->>>>>>> ac3931c3
+				3FE79FF719BA6A5900780C9A /* RLMSwiftSupport.h */,
 				E81A1F811955FC9300FDED82 /* RLMUtil.hpp */,
 				E81A1F821955FC9300FDED82 /* RLMUtil.mm */,
 			);
